x-common-env-vars:
  - &postgres-db
    POSTGRES_DB=ballsdex
  - &postgres-user
    POSTGRES_USER=ballsdex
  - &postgres-url
    "BALLSDEXBOT_DB_URL=postgres://ballsdex:${POSTGRES_PASSWORD}@postgres:5432/ballsdex"

services:

  bot:
    restart: "no"
    image: ballsdex
    build: .
    environment:
      - *postgres-url
      - "BALLSDEXBOT_REDIS_URL=redis://redis"
    depends_on:
      - postgres-db
      - redis-cache
    # ports:
    #   - "15260:15260"
    networks:
      - internal
    volumes:
      - type: bind
        source: ./
        target: /code
    tty: true
<<<<<<< HEAD
    command: poetry run python3 -m launcher --dev
=======
    command: >
      bash -c "
      cd admin_panel &&
      poetry run python3 manage.py migrate --no-input --fake-initial &&
      cd .. && poetry run python3 -m ballsdex"
>>>>>>> b544f33b

  admin-panel:
    image: ballsdex
    build: .
    ports:
      - "8000:8000"
    networks:
      - internal
    environment:
      - *postgres-url
      # if serving the admin panel online, copy the file "production.example.py" and uncomment
      # - DJANGO_SETTINGS_MODULE=admin_panel.settings.production
    depends_on:
      - postgres-db
    volumes:
      - type: bind
        source: ./
        target: /code
    tty: true
    working_dir: /code/admin_panel
    command: >
      bash -c "
      poetry run python3 manage.py migrate --no-input --fake-initial &&
      poetry run python3 manage.py collectstatic --no-input &&
      poetry run uvicorn admin_panel.asgi:application --host 0.0.0.0"

  postgres-db:
    image: postgres
    restart: always
    hostname: postgres
    shm_size: 1g
    environment:
      - *postgres-db
      - *postgres-user
      - POSTGRES_PASSWORD
    # WARNING: before exposing ports, change the default db password in the .env file!
    # ports:
    #   - "5432:5432"
    networks:
      - internal
    volumes:  # Persist the db data
      - database-data:/var/lib/postgresql/data

  postgres-backup:
    image: prodrigestivill/postgres-backup-local
    restart: always
    user: postgres:postgres
    volumes:
      - ./pgbackups:/backups
    depends_on:
      - postgres-db
    networks:
      - internal
    environment:
      - *postgres-db
      - *postgres-user
      - POSTGRES_PASSWORD
      - POSTGRES_HOST=postgres
      - SCHEDULE=@daily
      - BACKUP_KEEP_DAYS=7
      - BACKUP_KEEP_WEEKS=4
      - BACKUP_KEEP_MONTHS=6
      - HEALTHCHECK_PORT=3928

  # Uncomment to enable gateway proxy feature and
  # add "gateway-url: ws://gateway_proxy:5421" to your config.yaml
  # Also change tag corresponding to your platform if not x86-64
  #
  # gateway-proxy:
  #   container_name: gateway_proxy
  #   image: ghcr.io/martinebot/gateway-proxy:x86-64
  #   restart: always
  #   volumes:
  #     - ./gatewayproxy/config.json:/config.json
  #   networks:
  #     - internal

volumes:
  database-data:
  cache-data:

networks:
  internal:<|MERGE_RESOLUTION|>--- conflicted
+++ resolved
@@ -27,15 +27,11 @@
         source: ./
         target: /code
     tty: true
-<<<<<<< HEAD
-    command: poetry run python3 -m launcher --dev
-=======
     command: >
       bash -c "
       cd admin_panel &&
       poetry run python3 manage.py migrate --no-input --fake-initial &&
-      cd .. && poetry run python3 -m ballsdex"
->>>>>>> b544f33b
+      cd .. && poetry run python3 -m launcher --dev"
 
   admin-panel:
     image: ballsdex
