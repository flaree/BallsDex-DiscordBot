x-common-env-vars:
  - &postgres-db
    POSTGRES_DB=ballsdex
  - &postgres-user
    POSTGRES_USER=ballsdex
  - &postgres-url
    "BALLSDEXBOT_DB_URL=postgres://ballsdex:${POSTGRES_PASSWORD}@postgres:5432/ballsdex"

services:
  bot:
    restart: "no"
    image: ballsdex
    build: .
    environment:
      - *postgres-url
      - "BALLSDEXBOT_REDIS_URL=redis://redis"
    depends_on:
<<<<<<< HEAD
      - postgres-db
      - redis-cache
=======
      migration:
        condition: service_completed_successfully
      postgres-db:
        condition: service_healthy
>>>>>>> 6213598c
    # ports:
    #   - "15260:15260"
    networks:
      - internal
    volumes:
      - "./:/code"
    tty: true
<<<<<<< HEAD
    command: >
      bash -c "
      cd admin_panel &&
      poetry run python3 manage.py migrate --no-input --fake-initial &&
      cd .. && poetry run python3 -m launcher --dev"
=======
    working_dir: /code/
    command: python3 -m ballsdex
>>>>>>> 6213598c

  admin-panel:
    image: ballsdex
    build: .
    ports:
      - "8000:8000"
    networks:
      - internal
    environment:
      - *postgres-url
      # if serving the admin panel online, copy the file "production.example.py" and uncomment
      # - DJANGO_SETTINGS_MODULE=admin_panel.settings.production
    depends_on:
      migration:
        condition: service_completed_successfully
      postgres-db:
        condition: service_healthy
    volumes:
      - "./:/code"
    tty: true
    working_dir: /code/admin_panel
    command: "uvicorn admin_panel.asgi:application --host 0.0.0.0"

  migration:
    image: ballsdex
    build: .
    networks:
      - internal
    environment:
      - *postgres-url
    volumes:
      - ./:/code
    depends_on:
      postgres-db:
        condition: service_healthy
    working_dir: /code/admin_panel
    command: >
      sh -c "
      python3 manage.py migrate --no-input --fake-initial &&
      python3 manage.py collectstatic --no-input
      "

  postgres-db:
    image: postgres
    restart: always
    hostname: postgres
    shm_size: 1g
    environment:
      - *postgres-db
      - *postgres-user
      - POSTGRES_PASSWORD
    # WARNING: before exposing ports, change the default db password in the .env file!
    # ports:
    #   - "5432:5432"
    networks:
      - internal
    volumes:  # Persist the db data
      - database-data:/var/lib/postgresql/data
    healthcheck:
      test: ["CMD-SHELL", "pg_isready -U ${POSTGRES_USER:-ballsdex}"]
      interval: 5s
      timeout: 5s
      retries: 5

  postgres-backup:
    image: prodrigestivill/postgres-backup-local
    restart: always
    user: postgres:postgres
    volumes:
      - ./pgbackups:/backups
    depends_on:
      postgres-db:
        condition: service_healthy
    networks:
      - internal
    environment:
      - *postgres-db
      - *postgres-user
      - POSTGRES_PASSWORD
      - POSTGRES_HOST=postgres
      - SCHEDULE=@daily
      - BACKUP_KEEP_DAYS=7
      - BACKUP_KEEP_WEEKS=4
      - BACKUP_KEEP_MONTHS=6
      - HEALTHCHECK_PORT=3928

  # Uncomment to enable gateway proxy feature and
  # add "gateway-url: ws://gateway_proxy:5421" to your config.yaml
  # Also change tag corresponding to your platform if not x86-64
  #
  # gateway-proxy:
  #   container_name: gateway_proxy
  #   image: ghcr.io/martinebot/gateway-proxy:x86-64
  #   restart: always
  #   volumes:
  #     - ./gatewayproxy/config.json:/config.json
  #   networks:
  #     - internal

volumes:
  database-data:
  cache-data:

networks:
  internal:<|MERGE_RESOLUTION|>--- conflicted
+++ resolved
@@ -15,15 +15,10 @@
       - *postgres-url
       - "BALLSDEXBOT_REDIS_URL=redis://redis"
     depends_on:
-<<<<<<< HEAD
-      - postgres-db
-      - redis-cache
-=======
       migration:
         condition: service_completed_successfully
       postgres-db:
         condition: service_healthy
->>>>>>> 6213598c
     # ports:
     #   - "15260:15260"
     networks:
@@ -31,16 +26,8 @@
     volumes:
       - "./:/code"
     tty: true
-<<<<<<< HEAD
-    command: >
-      bash -c "
-      cd admin_panel &&
-      poetry run python3 manage.py migrate --no-input --fake-initial &&
-      cd .. && poetry run python3 -m launcher --dev"
-=======
     working_dir: /code/
     command: python3 -m ballsdex
->>>>>>> 6213598c
 
   admin-panel:
     image: ballsdex
