--- conflicted
+++ resolved
@@ -98,12 +98,9 @@
     prometheus_host: str = "0.0.0.0"
     prometheus_port: int = 15260
 
-<<<<<<< HEAD
     redis_db: int = 0
     redis_subscribe: str = "balls"
-=======
     spawn_manager: str = "ballsdex.packages.countryballs.spawn.SpawnManager"
->>>>>>> 2658c226
 
 
 settings = Settings()
