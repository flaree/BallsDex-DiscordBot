import os
import textwrap
from pathlib import Path
from typing import TYPE_CHECKING, Any

from PIL import Image, ImageDraw, ImageFont, ImageOps

if TYPE_CHECKING:
    from ballsdex.core.models import BallInstance


SOURCES_PATH = Path(os.path.dirname(os.path.abspath(__file__)), "./src")
WIDTH = 1500
HEIGHT = 2000

RECTANGLE_WIDTH = WIDTH - 40
RECTANGLE_HEIGHT = (HEIGHT // 5) * 2

CORNERS = ((34, 261), (1393, 992))
artwork_size = [b - a for a, b in zip(*CORNERS)]

# ===== TIP =====
#
# If you want to quickly test the image generation, there is a CLI tool to quickly generate
# test images locally, without the bot or the admin panel running:
#
# With Docker: "docker compose run admin-panel python3 manage.py preview > image.png"
# Without: "cd admin_panel && poetry run python3 manage.py preview"
#
# This will either create a file named "image.png" or directly display it using your system's
# image viewer. There are options available to specify the ball or the special background,
# use the "--help" flag to view all options.

title_font = ImageFont.truetype(str(SOURCES_PATH / "ArsenicaTrial-Extrabold.ttf"), 170)
capacity_name_font = ImageFont.truetype(str(SOURCES_PATH / "Bobby Jones Soft.otf"), 110)
capacity_description_font = ImageFont.truetype(str(SOURCES_PATH / "OpenSans-Semibold.ttf"), 75)
stats_font = ImageFont.truetype(str(SOURCES_PATH / "Bobby Jones Soft.otf"), 130)
credits_font = ImageFont.truetype(str(SOURCES_PATH / "arial.ttf"), 40)

credits_color_cache = {}


def get_credit_color(image: Image.Image, region: tuple) -> tuple:
    image = image.crop(region)
    brightness = sum(image.convert("L").getdata()) / image.width / image.height  # type: ignore
    return (0, 0, 0, 255) if brightness > 100 else (255, 255, 255, 255)


def draw_card(
    ball_instance: "BallInstance",
    media_path: str = "./admin_panel/media/",
) -> tuple[Image.Image, dict[str, Any]]:
    ball = ball_instance.countryball
    ball_health = (237, 115, 101, 255)
    ball_credits = ball.credits
<<<<<<< HEAD
    extra_data = ball_instance.extra_data or {}
=======
    special_credits = ""
>>>>>>> cbb27da6
    card_name = ball.cached_regime.name
    if special_image := ball_instance.special_card:
        card_name = getattr(ball_instance.specialcard, "name", card_name)
        image = Image.open(media_path + special_image)
        if ball_instance.specialcard and ball_instance.specialcard.credits:
            special_credits += f" • Special Author: {ball_instance.specialcard.credits}"
    else:
        image = Image.open(media_path + ball.cached_regime.background)
    image = image.convert("RGBA")
    icon = (
        Image.open(media_path + ball.cached_economy.icon).convert("RGBA")
        if ball.cached_economy
        else None
    )

    draw = ImageDraw.Draw(image)
    draw.text(
        (50, 20),
        ball.short_name or ball.country,
        font=title_font,
        stroke_width=2,
        stroke_fill=(0, 0, 0, 255),
    )

    cap_name = textwrap.wrap(f"Ability: {ball.capacity_name}", width=26)

    for i, line in enumerate(cap_name):
        draw.text(
            (100, 1050 + 100 * i),
            line,
            font=capacity_name_font,
            fill=(230, 230, 230, 255),
            stroke_width=2,
            stroke_fill=(0, 0, 0, 255),
        )
    for i, line in enumerate(textwrap.wrap(ball.capacity_description, width=32)):
        draw.text(
            (60, 1100 + 100 * len(cap_name) + 80 * i),
            line,
            font=capacity_description_font,
            stroke_width=1,
            stroke_fill=(0, 0, 0, 255),
        )

    draw.text(
        (320, 1670),
        str(ball_instance.health),
        font=stats_font,
        fill=ball_health,
        stroke_width=1,
        stroke_fill=(0, 0, 0, 255),
    )
    draw.text(
        (1120, 1670),
        str(ball_instance.attack),
        font=stats_font,
        fill=(252, 194, 76, 255),
        stroke_width=1,
        stroke_fill=(0, 0, 0, 255),
        anchor="ra",
    )
    if card_name in credits_color_cache:
        credits_color = credits_color_cache[card_name]
    else:
        credits_color = get_credit_color(
            image, (0, int(image.height * 0.8), image.width, image.height)
        )
        credits_color_cache[card_name] = credits_color
    draw.text(
        (30, 1870),
        # Modifying the line below is breaking the licence as you are removing credits
        # If you don't want to receive a DMCA, just don't
        f"Created by El Laggron{special_credits}\n" f"Artwork author: {ball_credits}",
        font=credits_font,
        fill=credits_color,
        stroke_width=0,
        stroke_fill=(255, 255, 255, 255),
    )
    if extra_data.get("card"):  # type: ignore
        artwork = Image.open(media_path + extra_data["card"]).convert("RGBA")  # type: ignore
    else:
        artwork = Image.open(media_path + ball.collection_card).convert("RGBA")
    image.paste(ImageOps.fit(artwork, artwork_size), CORNERS[0])  # type: ignore

    if icon:
        icon = ImageOps.fit(icon, (192, 192))
        image.paste(icon, (1200, 30), mask=icon)
        icon.close()
    artwork.close()

    return image, {"format": "WEBP"}<|MERGE_RESOLUTION|>--- conflicted
+++ resolved
@@ -53,11 +53,8 @@
     ball = ball_instance.countryball
     ball_health = (237, 115, 101, 255)
     ball_credits = ball.credits
-<<<<<<< HEAD
     extra_data = ball_instance.extra_data or {}
-=======
     special_credits = ""
->>>>>>> cbb27da6
     card_name = ball.cached_regime.name
     if special_image := ball_instance.special_card:
         card_name = getattr(ball_instance.specialcard, "name", card_name)
