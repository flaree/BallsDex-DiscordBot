from __future__ import annotations

import asyncio
import inspect
import logging
import math
import os
import time
import types
from datetime import datetime
from typing import TYPE_CHECKING, Self, cast

import aiohttp
import discord
import discord.gateway
from aiohttp import ClientTimeout
from cachetools import TTLCache
from discord import app_commands
from discord.app_commands.translator import TranslationContextTypes, locale_str
from discord.enums import Locale
from discord.ext import commands
from prometheus_client import Histogram
from redis import asyncio as aioredis
from rich import box, print
from rich.console import Console
from rich.table import Table

from ballsdex.core.commands import Core
from ballsdex.core.dev import Dev
from ballsdex.core.metrics import PrometheusServer
from ballsdex.core.models import (
    Ball,
    BlacklistedGuild,
    BlacklistedID,
    Economy,
    Regime,
    Special,
    balls,
    economies,
    regimes,
    specials,
)
from ballsdex.settings import settings

if TYPE_CHECKING:
    from discord.ext.commands.bot import PrefixType

log = logging.getLogger("ballsdex.core.bot")
http_counter = Histogram("discord_http_requests", "HTTP requests", ["key", "code"])


def owner_check(ctx: commands.Context[BallsDexBot]):
    return ctx.bot.is_owner(ctx.author)


class Translator(app_commands.Translator):
    async def translate(
        self, string: locale_str, locale: Locale, context: TranslationContextTypes
    ) -> str | None:
        return (
            string.message.replace("countryballs", settings.plural_collectible_name)
            .replace("countryball", settings.collectible_name)
            .replace("/balls", f"/{settings.players_group_cog_name}")
            .replace("BallsDex", settings.bot_name)
        )


# observing the duration and status code of HTTP requests through aiohttp TraceConfig
async def on_request_start(
    session: aiohttp.ClientSession,
    trace_ctx: types.SimpleNamespace,
    params: aiohttp.TraceRequestStartParams,
):
    # register t1 before sending request
    trace_ctx.start = session.loop.time()


async def on_request_end(
    session: aiohttp.ClientSession,
    trace_ctx: types.SimpleNamespace,
    params: aiohttp.TraceRequestEndParams,
):
    time = session.loop.time() - trace_ctx.start

    # to categorize HTTP calls per path, we need to access the corresponding discord.http.Route
    # object, which is not available in the context of an aiohttp TraceConfig, therefore it's
    # obtained by accessing the locals() from the calling function HTTPConfig.request
    # "params.url.path" is not usable as it contains raw IDs and tokens, breaking categories
    frame = inspect.currentframe()
    _locals = frame.f_back.f_back.f_back.f_back.f_back.f_locals  # type: ignore
    if route := _locals.get("route"):
        route_key = route.key
    else:
        # calling function is HTTPConfig.static_login which has no Route object
        route_key = f"{params.response.method} {params.url.path}"

    http_counter.labels(route_key, params.response.status).observe(time)


class CommandTree(app_commands.CommandTree):
    disable_time_check: bool = False

    async def interaction_check(self, interaction: discord.Interaction[BallsDexBot], /) -> bool:
        # checking if the moment we receive this interaction isn't too late already
        # there is a 3 seconds limit for initial response, taking a little margin into account
        # https://discord.com/developers/docs/interactions/receiving-and-responding#responding-to-an-interaction
        if not self.disable_time_check:
            delta = datetime.now(tz=interaction.created_at.tzinfo) - interaction.created_at
            if delta.total_seconds() >= 2.8:
                log.warning(
                    f"Skipping interaction {interaction.id}, "
                    f"running {delta.total_seconds()}s late."
                )
                return False

        bot = interaction.client
        if not bot.is_ready():
            if interaction.type != discord.InteractionType.autocomplete:
                await interaction.response.send_message(
                    "The bot is currently starting, please wait for a few minutes... "
                    f"({round((len(bot.shards) / bot.shard_count) * 100)}%)",
                    ephemeral=True,
                )
            return False  # wait for all shards to be connected
        return await bot.blacklist_check(interaction)


class BallsDexBot(commands.AutoShardedBot):
    """
    BallsDex Discord bot
    """

    def __init__(
        self,
        command_prefix: PrefixType[BallsDexBot],
        disable_messsage_content: bool = False,
        disable_time_check: bool = False,
        skip_tree_sync: bool = False,
        dev: bool = False,
        **options,
    ):
        # An explaination for the used intents
        # guilds: needed for basically anything, the bot needs to know what guilds it has
        # and accordingly enable automatic spawning in the enabled ones
        # guild_messages: spawning is based on messages sent, content is not necessary
        # emojis_and_stickers: DB holds emoji IDs for the balls which are fetched from 3 servers
        intents = discord.Intents(
            guilds=True,
            guild_messages=True,
            emojis_and_stickers=True,
            message_content=not disable_messsage_content,
        )
        if disable_messsage_content:
            log.warning("Message content disabled, this will make spam detection harder")

        if settings.prometheus_enabled:
            trace = aiohttp.TraceConfig()
            trace.on_request_start.append(on_request_start)
            trace.on_request_end.append(on_request_end)
            options["http_trace"] = trace

        super().__init__(command_prefix, intents=intents, tree_cls=CommandTree, **options)
        self.tree.disable_time_check = disable_time_check  # type: ignore
        self.skip_tree_sync = skip_tree_sync

        self.dev = dev
        self.prometheus_server: PrometheusServer | None = None

        self.tree.error(self.on_application_command_error)
        self.add_check(owner_check)  # Only owners are able to use text commands

        self._shutdown = 0
        self.startup_time: datetime | None = None
        self.application_emojis: dict[int, discord.Emoji] = {}
        self.blacklist: set[int] = set()
        self.blacklist_guild: set[int] = set()
        self.catch_log: set[int] = set()
        self.command_log: set[int] = set()
        self.locked_balls = TTLCache(maxsize=99999, ttl=60 * 30)

<<<<<<< HEAD
        self.owner_ids: set
        self.redis: aioredis.Redis
        self.cluster_id = options.get("cluster_id", 0)
        self.cluster_name = options.get("cluster_name", "main")
        self.cluster_count = options.get("cluster_count", 1)
=======
        self.owner_ids: set[int]
>>>>>>> 6213598c

    async def start_prometheus_server(self):
        self.prometheus_server = PrometheusServer(
            self, settings.prometheus_host, settings.prometheus_port
        )
        await self.prometheus_server.run()

    def assign_ids_to_app_groups(
        self, group: app_commands.Group, synced_commands: list[app_commands.AppCommandGroup]
    ):
        for synced_command in synced_commands:
            bot_command = group.get_command(synced_command.name)
            if not bot_command:
                continue
            bot_command.extras["mention"] = synced_command.mention
            if isinstance(bot_command, app_commands.Group) and bot_command.commands:
                self.assign_ids_to_app_groups(
                    bot_command, cast(list[app_commands.AppCommandGroup], synced_command.options)
                )

    def assign_ids_to_app_commands(self, synced_commands: list[app_commands.AppCommand]):
        for synced_command in synced_commands:
            bot_command = self.tree.get_command(synced_command.name, type=synced_command.type)
            if not bot_command:
                continue
            bot_command.extras["mention"] = synced_command.mention
            if isinstance(bot_command, app_commands.Group) and bot_command.commands:
                self.assign_ids_to_app_groups(
                    bot_command, cast(list[app_commands.AppCommandGroup], synced_command.options)
                )

    def get_emoji(self, id: int) -> discord.Emoji | None:
        return self.application_emojis.get(id) or super().get_emoji(id)

    async def load_cache(self):
        table = Table(box=box.SIMPLE)
        table.add_column("Model", style="cyan")
        table.add_column("Count", justify="right", style="green")

        self.application_emojis.clear()
        for emoji in await self.fetch_application_emojis():
            self.application_emojis[emoji.id] = emoji

        balls.clear()
        for ball in await Ball.all():
            balls[ball.pk] = ball
        table.add_row(settings.collectible_name.title() + "s", str(len(balls)))

        regimes.clear()
        for regime in await Regime.all():
            regimes[regime.pk] = regime
        table.add_row("Regimes", str(len(regimes)))

        economies.clear()
        for economy in await Economy.all():
            economies[economy.pk] = economy
        table.add_row("Economies", str(len(economies)))

        specials.clear()
        for special in await Special.all():
            specials[special.pk] = special
        table.add_row("Special events", str(len(specials)))

        self.blacklist = set()
        for blacklisted_id in await BlacklistedID.all().only("discord_id"):
            self.blacklist.add(blacklisted_id.discord_id)
        table.add_row("Blacklisted users", str(len(self.blacklist)))

        self.blacklist_guild = set()
        for blacklisted_id in await BlacklistedGuild.all().only("discord_id"):
            self.blacklist_guild.add(blacklisted_id.discord_id)
        table.add_row("Blacklisted guilds", str(len(self.blacklist_guild)))

        log.info("Cache loaded, summary displayed below:")
        console = Console()
        console.print(table)

    async def gateway_healthy(self) -> bool:
        """Check whether or not the gateway proxy is ready and healthy."""
        if settings.gateway_url is None:
            raise RuntimeError("This is only available on the production bot instance.")

        try:
            base_url = str(discord.gateway.DiscordWebSocket.DEFAULT_GATEWAY).replace(
                "ws://", "http://"
            )
            async with aiohttp.ClientSession() as session:
                async with session.get(
                    f"{base_url}/health", timeout=ClientTimeout(total=10)
                ) as resp:
                    return resp.status == 200
        except (aiohttp.ClientConnectionError, asyncio.TimeoutError):
            return False

    async def setup_hook(self) -> None:
        pool = aioredis.ConnectionPool.from_url(
            f"{os.getenv('BALLSDEXBOT_REDIS_URL')}/{settings.redis_db}",
            max_connections=20,
        )
        self.redis = aioredis.Redis(connection_pool=pool)
        await self.tree.set_translator(Translator())
        log.info("Starting up with %s shards...", self.shard_count)
        if settings.gateway_url is None:
            return

        while True:
            response = await self.gateway_healthy()
            if response is True:
                log.info("Gateway proxy is ready!")
                break

            log.warning("Gateway proxy is not ready yet, waiting 30 more seconds...")
            await asyncio.sleep(30)

    async def on_ready(self):
        if self.cogs != {}:
            return  # bot is reconnecting, no need to setup again

        if self.startup_time is None:
            self.startup_time = datetime.now()

        assert self.user
        log.info(f"Successfully logged in as {self.user} ({self.user.id})!")

        # set bot owners
        assert self.application
        if self.application.team:
            if settings.team_owners:
                self.owner_ids.update(m.id for m in self.application.team.members)
            else:
                self.owner_ids.add(self.application.team.owner_id)  # type: ignore
        else:
            self.owner_ids.add(self.application.owner.id)
        if settings.co_owners:
            self.owner_ids.update(settings.co_owners)
        if len(self.owner_ids) > 1:
            log.info(f"{len(self.owner_ids)} users are set as bot owner.")
        else:
            log.info(
                f"{await self.fetch_user(next(iter(self.owner_ids)))} is the owner of this bot."
            )

        await self.load_cache()
        grammar = "" if len(self.blacklist) == 1 else "s"
        if self.blacklist:
            log.info(f"{len(self.blacklist)} blacklisted user{grammar}.")

        log.info("Loading packages...")
        await self.add_cog(Core(self))
        if self.dev:
            await self.add_cog(Dev(self))

        loaded_packages = []
        for package in settings.packages:
            package_name = package.replace("ballsdex.packages.", "")

            try:
                await self.load_extension(package)
            except Exception:
                log.error(f"Failed to load package {package_name}", exc_info=True)
            else:
                loaded_packages.append(package_name)
        if loaded_packages:
            log.info(f"Packages loaded: {', '.join(loaded_packages)}")
        else:
            log.info("No package loaded.")

        sleep_delay = 30 * self.cluster_id
        log.warning(f"Waiting {sleep_delay} seconds for other clusters to sync commands.")
        await asyncio.sleep(sleep_delay)

        if not self.skip_tree_sync:
            synced_commands = await self.tree.sync()
            log.info(f"Synced {len(synced_commands)} commands.")
            try:
                self.assign_ids_to_app_commands(synced_commands)
            except Exception:
                log.error("Failed to assign IDs to app commands", exc_info=True)
        else:
            log.warning("Skipping command synchronization.")

        if not self.skip_tree_sync and "ballsdex.packages.admin" in settings.packages:
            for guild_id in settings.admin_guild_ids:
                guild = self.get_guild(guild_id)
                if not guild:
                    continue
                synced_commands = await self.tree.sync(guild=guild)
                grammar = "" if len(synced_commands) == 1 else "s"
                log.info(
                    f"Synced {len(synced_commands)} admin command{grammar} for guild {guild.id}."
                )

        if settings.prometheus_enabled:
            try:
                await self.start_prometheus_server()
            except Exception:
                log.exception("Failed to start Prometheus server, stats will be unavailable.")

        print(
            f"\n    [bold][red]{settings.bot_name} bot[/red] [green]"
            "is now operational![/green][/bold]\n"
        )

    async def blacklist_check(self, interaction: discord.Interaction[Self]) -> bool:
        if interaction.user.id in self.blacklist:
            if interaction.type != discord.InteractionType.autocomplete:
                await interaction.response.send_message(
                    "You are blacklisted from the bot."
                    "\nYou can appeal this blacklist in our support server: {}".format(
                        settings.discord_invite
                    ),
                    ephemeral=True,
                )
            return False
        if interaction.guild_id and interaction.guild_id in self.blacklist_guild:
            if interaction.type != discord.InteractionType.autocomplete:
                await interaction.response.send_message(
                    "This server is blacklisted from the bot."
                    "\nYou can appeal this blacklist in our support server: {}".format(
                        settings.discord_invite
                    ),
                    ephemeral=True,
                )
            return False
        if interaction.command and interaction.user.id in self.command_log:
            log.info(
                f"{interaction.user} ({interaction.user.id}) used "
                f'"{interaction.command.qualified_name}" in '
                f"{interaction.guild} ({interaction.guild_id})"
            )
        return True

    async def on_command_error(
        self, context: commands.Context, exception: commands.errors.CommandError
    ):
        if isinstance(exception, (commands.CommandNotFound, commands.DisabledCommand)):
            return

        assert context.command
        if isinstance(exception, (commands.ConversionError, commands.UserInputError)):
            # in case we need to know what happened
            log.debug("Silenced command exception", exc_info=exception)
            await context.send_help(context.command)
            return

        if isinstance(exception, commands.MissingRequiredAttachment):
            await context.send("An attachment is missing.")
            return

        if isinstance(exception, commands.CheckFailure):
            if isinstance(exception, commands.BotMissingPermissions):
                missing_perms = ", ".join(exception.missing_permissions)
                await context.send(
                    f"The bot is missing the permissions: `{missing_perms}`."
                    " Give the bot those permissions for the command to work as expected."
                )
                return

            if isinstance(exception, commands.MissingPermissions):
                missing_perms = ", ".join(exception.missing_permissions)
                await context.send(
                    f"You are missing the following permissions: `{missing_perms}`."
                    " You need those permissions to run this command."
                )
                return

            return

        if isinstance(exception, commands.CommandInvokeError):
            await context.send(
                "An error occured when running the command. Contact support if this persists."
            )
            log.error(
                f"Unknown error in text command {context.command.qualified_name}",
                exc_info=exception,
            )

    async def on_application_command_error(
        self, interaction: discord.Interaction[Self], error: app_commands.AppCommandError
    ):
        async def send(content: str):
            if interaction.response.is_done():
                await interaction.followup.send(content, ephemeral=True)
            else:
                await interaction.response.send_message(content, ephemeral=True)

        if isinstance(error, app_commands.CommandOnCooldown):
            await send(
                "This command is on cooldown. Please retry "
                f"<t:{math.ceil(time.time() + error.retry_after)}:R>."
            )
            return

        if isinstance(error, app_commands.CheckFailure):
            if isinstance(error, app_commands.BotMissingPermissions):
                missing_perms = ", ".join(error.missing_permissions)
                await send(
                    f"The bot is missing the permissions: `{missing_perms}`."
                    " Give the bot those permissions for the command to work as expected."
                )
                return

            if isinstance(error, app_commands.MissingPermissions):
                missing_perms = ", ".join(error.missing_permissions)
                await send(
                    f"You are missing the following permissions: `{missing_perms}`."
                    " You need those permissions to run this command."
                )
                return

            return

        if isinstance(error, app_commands.TransformerError):
            await send("One of the arguments provided cannot be parsed.")
            log.debug("Failed running converter", exc_info=error)
            return

        if isinstance(error, app_commands.CommandInvokeError):
            assert interaction.command

            if isinstance(error.original, discord.Forbidden):
                await send("The bot does not have the permission to do something.")
                # log to know where permissions are lacking
                log.warning(
                    f"Missing permissions for app command {interaction.command.qualified_name}",
                    exc_info=error.original,
                )
                return

            if isinstance(error.original, discord.InteractionResponded):
                # most likely an interaction received twice (happens sometimes),
                # or two instances are running on the same token.
                log.warning(
                    f"Tried invoking command {interaction.command.qualified_name}, but the "
                    "interaction was already responded to.",
                    exc_info=error.original,
                )
                # still including traceback because it may be a programming error

            log.error(
                f"Error in slash command {interaction.command.qualified_name}",
                exc_info=error.original,
            )
            await send(
                "An error occured when running the command. Contact support if this persists."
            )
            return

        if isinstance(
            error, (app_commands.CommandNotFound, app_commands.CommandSignatureMismatch)
        ):
            await send("Commands desynchronized, contact support to fix this.")
            log.error(error.args[0])

        await send("An error occured when running the command. Contact support if this persists.")
        log.error("Unknown error in interaction", exc_info=error)

    async def on_error(self, event_method: str, /, *args, **kwargs):
        formatted_args = ", ".join((repr(x) for x in args))
        formatted_kwargs = " ".join(f"{x}={y:r}" for x, y in kwargs.items())
        log.error(
            f"Error in event {event_method}. Args: {formatted_args}. Kwargs: {formatted_kwargs}",
            exc_info=True,
        )
        self.tree.interaction_check<|MERGE_RESOLUTION|>--- conflicted
+++ resolved
@@ -178,15 +178,11 @@
         self.command_log: set[int] = set()
         self.locked_balls = TTLCache(maxsize=99999, ttl=60 * 30)
 
-<<<<<<< HEAD
-        self.owner_ids: set
+        self.owner_ids: set[int]
         self.redis: aioredis.Redis
         self.cluster_id = options.get("cluster_id", 0)
         self.cluster_name = options.get("cluster_name", "main")
         self.cluster_count = options.get("cluster_count", 1)
-=======
-        self.owner_ids: set[int]
->>>>>>> 6213598c
 
     async def start_prometheus_server(self):
         self.prometheus_server = PrometheusServer(
