import argparse
import asyncio
import logging
import logging.handlers
import os
import sys
import time
from pathlib import Path

import discord
import sentry_sdk
import yarl
from discord.ext.commands import when_mentioned_or
from rich import print
from sentry_sdk.integrations.asyncio import AsyncioIntegration
from tortoise import Tortoise

from ballsdex import __version__ as bot_version
from ballsdex.core.bot import BallsDexBot
from ballsdex.logger import init_logger
from ballsdex.settings import read_settings, settings, write_default_settings

discord.voice_client.VoiceClient.warn_nacl = False  # disable PyNACL warning
log = logging.getLogger("ballsdex")

TORTOISE_ORM = {
    "connections": {"default": os.environ.get("BALLSDEXBOT_DB_URL")},
    "apps": {
        "models": {
            "models": ["ballsdex.core.models"],
            "default_connection": "default",
        },
    },
}


class CLIFlags(argparse.Namespace):
    version: bool
    config_file: Path
    reset_settings: bool
    disable_rich: bool
    disable_message_content: bool
    disable_time_check: bool
    skip_tree_sync: bool
    debug: bool
    dev: bool


def parse_cli_flags(arguments: list[str]) -> CLIFlags:
    parser = argparse.ArgumentParser(
        prog="BallsDex bot", description="Collect and exchange countryballs on Discord"
    )
    parser.add_argument("--version", "-V", action="store_true", help="Display the bot's version")
    parser.add_argument(
        "--config-file", type=Path, help="Set the path to config.yml", default=Path("./config.yml")
    )
    parser.add_argument(
        "--reset-settings",
        action="store_true",
        help="Reset the config file with the latest default configuration",
    )
    parser.add_argument("--disable-rich", action="store_true", help="Disable rich log format")
    parser.add_argument(
        "--disable-message-content",
        action="store_true",
        help="Disable usage of message content intent through the bot",
    )
    parser.add_argument(
        "--disable-time-check",
        action="store_true",
        help="Disables the 3 seconds delay check on interactions. Use this if you're getting a "
        "lot of skipped interactions warning due to your PC's internal clock.",
    )
    parser.add_argument(
        "--skip-tree-sync",
        action="store_true",
        help="Does not sync application commands to Discord. Significant startup speedup and "
        "avoids ratelimits, but risks of having desynced commands after updates. This is always "
        "enabled with clustering.",
    )
    parser.add_argument("--debug", action="store_true", help="Enable debug logs")
    parser.add_argument("--dev", action="store_true", help="Enable developer mode")
    args = parser.parse_args(arguments, namespace=CLIFlags())
    return args


def reset_settings(path: Path):
    write_default_settings(path)
    print(f"[green]A new settings file has been written at [blue]{path}[/blue].[/green]")
    print("[yellow]Configure the [bold]discord-token[/bold] value and restart the bot.[/yellow]")
    sys.exit(0)


def print_welcome():
    print("[green]{0:-^50}[/green]".format(f" {settings.bot_name} bot "))
    print("[green]{0: ^50}[/green]".format(f" Collect {settings.plural_collectible_name} "))
    print("[blue]{0:^50}[/blue]".format("Discord bot made by El Laggron"))
    print("")
    print(" [red]{0:<20}[/red] [yellow]{1:>10}[/yellow]".format("Bot version:", bot_version))
    print(
        " [red]{0:<20}[/red] [yellow]{1:>10}[/yellow]".format(
            "Discord.py version:", discord.__version__
        )
    )
    print("")


def patch_gateway(proxy_url: str):
    """This monkeypatches discord.py in order to be able to use a custom gateway URL.

    Parameters
    ----------
    proxy_url : str
        The URL of the gateway proxy to use.
    """

    class ProductionHTTPClient(discord.http.HTTPClient):  # type: ignore
        async def get_gateway(self, **_):
            return f"{proxy_url}?encoding=json&v=10"

        async def get_bot_gateway(self, **_):
            try:
                data = await self.request(
                    discord.http.Route("GET", "/gateway/bot")  # type: ignore
                )
            except discord.HTTPException as exc:
                raise discord.GatewayNotFound() from exc
            return data["shards"], f"{proxy_url}?encoding=json&v=10"

    class ProductionDiscordWebSocket(discord.gateway.DiscordWebSocket):  # type: ignore
        def is_ratelimited(self):
            return False

        async def debug_send(self, data, /):
            self._dispatch("socket_raw_send", data)
            await self.socket.send_str(data)

        async def send(self, data, /):
            await self.socket.send_str(data)

    class ProductionReconnectWebSocket(Exception):
        def __init__(self, shard_id: int | None, *, resume: bool = False):
            self.shard_id: int | None = shard_id
            self.resume: bool = False
            self.op: str = "IDENTIFY"

    def is_ws_ratelimited(self):
        return False

    async def before_identify_hook(self, shard_id: int | None, *, initial: bool = False):
        pass

    discord.http.HTTPClient.get_gateway = ProductionHTTPClient.get_gateway  # type: ignore
    discord.http.HTTPClient.get_bot_gateway = ProductionHTTPClient.get_bot_gateway  # type: ignore
    discord.gateway.DiscordWebSocket._keep_alive = None  # type: ignore
    discord.gateway.DiscordWebSocket.is_ratelimited = (  # type: ignore
        ProductionDiscordWebSocket.is_ratelimited
    )
    discord.gateway.DiscordWebSocket.debug_send = (  # type: ignore
        ProductionDiscordWebSocket.debug_send
    )
    discord.gateway.DiscordWebSocket.send = ProductionDiscordWebSocket.send  # type: ignore
    discord.gateway.DiscordWebSocket.DEFAULT_GATEWAY = yarl.URL(proxy_url)  # type: ignore
    discord.gateway.ReconnectWebSocket.__init__ = (  # type: ignore
        ProductionReconnectWebSocket.__init__
    )
    BallsDexBot.is_ws_ratelimited = is_ws_ratelimited
    BallsDexBot.before_identify_hook = before_identify_hook


async def shutdown_handler(bot: BallsDexBot, signal_type: str | None = None):
    if signal_type:
        log.info(f"Received {signal_type}, stopping the bot...")
    else:
        log.info("Shutting down the bot...")
    try:
        await asyncio.wait_for(bot.close(), timeout=10)
    finally:
        pending = [t for t in asyncio.all_tasks() if t is not asyncio.current_task()]
        [task.cancel() for task in pending]
        try:
            await asyncio.wait_for(asyncio.gather(*pending, return_exceptions=True), timeout=5)
        except asyncio.TimeoutError:
            log.error(
                f"Timed out cancelling tasks. {len([t for t in pending if not t.cancelled])}/"
                f"{len(pending)} tasks are still pending!"
            )
        sys.exit(0 if signal_type else 1)


def global_exception_handler(bot: BallsDexBot, loop: asyncio.AbstractEventLoop, context: dict):
    """
    Logs unhandled exceptions in other tasks
    """
    exc = context.get("exception")
    # These will get handled later when it *also* kills loop.run_forever
    if exc is not None and isinstance(exc, (KeyboardInterrupt, SystemExit)):
        return
    log.critical(
        "Caught unhandled exception in %s:\n%s",
        context.get("future", "event loop"),
        context["message"],
        exc_info=exc,
    )


def bot_exception_handler(bot: BallsDexBot, bot_task: asyncio.Future):
    """
    This is set as a done callback for the bot

    Must be used with functools.partial

    If the main bot.run dies for some reason,
    we don't want to swallow the exception and hang.
    """
    try:
        bot_task.result()
    except (SystemExit, KeyboardInterrupt, asyncio.CancelledError):
        pass  # Handled by the global_exception_handler, or cancellation
    except Exception as exc:
        log.critical("The main bot task didn't handle an exception and has crashed", exc_info=exc)
        log.warning("Attempting to die as gracefully as possible...")
        asyncio.create_task(shutdown_handler(bot))


class RemoveWSBehindMsg(logging.Filter):
    """Filter used when gateway proxy is set, the "behind" message is meaningless in this case."""

    def __init__(self):
        super().__init__(name="discord.gateway")

    def filter(self, record):
        if record.levelname == "WARNING" and "Can't keep up" in record.msg:
            return False

        return True


async def init_tortoise(db_url: str, *, skip_migrations: bool = False):
    log.debug(f"Database URL: {db_url}")
    await Tortoise.init(config=TORTOISE_ORM)


<<<<<<< HEAD
async def main(
    shard_ids: list[int], shard_count: int, cluster_id: int, cluster_count: int, cluster_name: str
):
=======
async def init_sentry():
    if settings.sentry_dsn:
        sentry_sdk.init(
            dsn=settings.sentry_dsn,
            environment=settings.sentry_environment,
            release=bot_version,
            integrations=[AsyncioIntegration()],
        )  # TODO: Add breadcrumbs for clustering
        log.info("Sentry initialized.")


def main():
>>>>>>> 4b621026
    bot = None
    server = None
    # cli_flags = parse_cli_flags(sys.argv[1:])
    # if cli_flags.version:
    #     print(f"BallsDex Discord bot - {bot_version}")
    #     sys.exit(0)
    # if cli_flags.reset_settings:
    #     print("[yellow]Resetting configuration file.[/yellow]")
    #     reset_settings(cli_flags.config_file)

    read_settings(Path("./config.yml"))

    print_welcome()
    queue_listener: logging.handlers.QueueListener | None = None

    loop = asyncio.new_event_loop()
    asyncio.set_event_loop(loop)

    try:
        queue_listener = init_logger(False, False)

        token = settings.bot_token
        if not token:
            log.error("Token not found!")
            print("[red]You must provide a token inside the config.yml file.[/red]")
            time.sleep(1)
            sys.exit(0)

        db_url = os.environ.get("BALLSDEXBOT_DB_URL", None)
        if not db_url:
            log.error("Database URL not found!")
            print("[red]You must provide a DB URL with the BALLSDEXBOT_DB_URL env var.[/red]")
            time.sleep(1)
            sys.exit(0)

        if settings.gateway_url is not None:
            log.info("Using custom gateway URL: %s", settings.gateway_url)
            patch_gateway(settings.gateway_url)
            logging.getLogger("discord.gateway").addFilter(RemoveWSBehindMsg())

        prefix = settings.prefix

        try:
            await init_tortoise(db_url)
        except Exception:
            log.exception("Failed to connect to database.")
            return  # will exit with code 1
        log.info("Tortoise ORM and database ready.")

        bot = BallsDexBot(
            command_prefix=when_mentioned_or(prefix),
            dev=True,  # type: ignore
            shard_ids=shard_ids,
            shard_count=shard_count,
            cluster_id=cluster_id,
            cluster_count=cluster_count,
            cluster_name=cluster_name,
        )

<<<<<<< HEAD
        # exc_handler = functools.partial(global_exception_handler, bot)
        # loop.set_exception_handler(exc_handler)
        # loop.add_signal_handler(
        #     SIGTERM, lambda: loop.create_task(shutdown_handler(bot, "SIGTERM"))
        # )
=======
        loop.run_until_complete(init_sentry())
        exc_handler = functools.partial(global_exception_handler, bot)
        loop.set_exception_handler(exc_handler)
        try:
            loop.add_signal_handler(
                SIGTERM, lambda: loop.create_task(shutdown_handler(bot, "SIGTERM"))
            )
        except NotImplementedError:
            log.warning("Cannot add signal handler for SIGTERM.")
>>>>>>> 4b621026

        log.info("Initialized bot, connecting to Discord...")
        await bot.start(token)
        # future = loop.create_task(bot.start(token))
        # bot_exc_handler = functools.partial(bot_exception_handler, bot)
        # future.add_done_callback(bot_exc_handler)

        # loop.run_forever()
    except KeyboardInterrupt:
        if bot is not None:
            loop.run_until_complete(shutdown_handler(bot, "Ctrl+C"))
    except Exception:
        log.critical("Unhandled exception.", exc_info=True)
        if bot is not None:
            loop.run_until_complete(shutdown_handler(bot))
    finally:
        if queue_listener:
            queue_listener.stop()
        # loop.run_until_complete(loop.shutdown_asyncgens())
        if server is not None:
            await server.stop()
        if Tortoise._inited:
            await Tortoise.close_connections()
        asyncio.set_event_loop(None)
        loop.stop()
        loop.close()
        sys.exit(bot._shutdown if bot else 1)


if __name__ == "__main__":
    main()<|MERGE_RESOLUTION|>--- conflicted
+++ resolved
@@ -241,24 +241,21 @@
     await Tortoise.init(config=TORTOISE_ORM)
 
 
-<<<<<<< HEAD
-async def main(
-    shard_ids: list[int], shard_count: int, cluster_id: int, cluster_count: int, cluster_name: str
-):
-=======
-async def init_sentry():
+async def init_sentry(cluster_id: int):
     if settings.sentry_dsn:
         sentry_sdk.init(
             dsn=settings.sentry_dsn,
             environment=settings.sentry_environment,
             release=bot_version,
+            server_name=f"Cluster {cluster_id}",
             integrations=[AsyncioIntegration()],
         )  # TODO: Add breadcrumbs for clustering
         log.info("Sentry initialized.")
 
 
-def main():
->>>>>>> 4b621026
+async def main(
+    shard_ids: list[int], shard_count: int, cluster_id: int, cluster_count: int, cluster_name: str
+):
     bot = None
     server = None
     # cli_flags = parse_cli_flags(sys.argv[1:])
@@ -318,23 +315,12 @@
             cluster_name=cluster_name,
         )
 
-<<<<<<< HEAD
+        await init_sentry(cluster_id)
         # exc_handler = functools.partial(global_exception_handler, bot)
         # loop.set_exception_handler(exc_handler)
         # loop.add_signal_handler(
         #     SIGTERM, lambda: loop.create_task(shutdown_handler(bot, "SIGTERM"))
         # )
-=======
-        loop.run_until_complete(init_sentry())
-        exc_handler = functools.partial(global_exception_handler, bot)
-        loop.set_exception_handler(exc_handler)
-        try:
-            loop.add_signal_handler(
-                SIGTERM, lambda: loop.create_task(shutdown_handler(bot, "SIGTERM"))
-            )
-        except NotImplementedError:
-            log.warning("Cannot add signal handler for SIGTERM.")
->>>>>>> 4b621026
 
         log.info("Initialized bot, connecting to Discord...")
         await bot.start(token)
