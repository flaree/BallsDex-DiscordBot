--- conflicted
+++ resolved
@@ -13,6 +13,7 @@
 from .balls import Balls as BallsGroup
 from .blacklist import Blacklist as BlacklistGroup
 from .blacklist import BlacklistGuild as BlacklistGuildGroup
+from .coins import Coins as CoinsGroup
 from .history import History as HistoryGroup
 from .info import Info as InfoGroup
 from .logs import Logs as LogsGroup
@@ -32,29 +33,16 @@
     def __init__(self, bot: "BallsDexBot"):
         self.bot = bot
 
-<<<<<<< HEAD
-    blacklist = app_commands.Group(name="blacklist", description="Bot blacklist management")
-    blacklist_guild = app_commands.Group(
-        name="blacklistguild", description="Guild blacklist management"
-    )
-    balls = app_commands.Group(
-        name=settings.players_group_cog_name, description="Balls management"
-    )
-    logs = app_commands.Group(name="logs", description="Bot logs management")
-    history = app_commands.Group(name="history", description="Trade history management")
-    info = app_commands.Group(name="info", description="Information Commands")
-    coins = app_commands.Group(name=settings.currency_name, description="Coins management")
-=======
         assert self.__cog_app_commands_group__
         self.__cog_app_commands_group__.add_command(
             BallsGroup(name=settings.plural_collectible_name)
         )
         self.__cog_app_commands_group__.add_command(BlacklistGroup())
         self.__cog_app_commands_group__.add_command(BlacklistGuildGroup())
+        self.__cog_app_commands_group__.add_command(CoinsGroup())
         self.__cog_app_commands_group__.add_command(HistoryGroup())
         self.__cog_app_commands_group__.add_command(LogsGroup())
         self.__cog_app_commands_group__.add_command(InfoGroup())
->>>>>>> 123a391a
 
     @app_commands.command()
     @app_commands.checks.has_any_role(*settings.root_role_ids)
@@ -271,1375 +259,4 @@
                 emoji="\N{LEFT-POINTING MAGNIFYING GLASS}",
             )
         )
-<<<<<<< HEAD
-        await pages.start(ephemeral=True)
-
-    async def _spawn_bomb(
-        self,
-        interaction: discord.Interaction,
-        countryball: Ball | None,
-        channel: discord.TextChannel,
-        n: int,
-    ):
-        spawned = 0
-
-        async def update_message_loop():
-            nonlocal spawned
-            for i in range(5 * 12 * 10):  # timeout progress after 10 minutes
-                await interaction.followup.edit_message(
-                    "@original",  # type: ignore
-                    content=f"Spawn bomb in progress in {channel.mention}, "
-                    f"{settings.collectible_name.title()}: {countryball or 'Random'}\n"
-                    f"{spawned}/{n} spawned ({round((spawned / n) * 100)}%)",
-                )
-                await asyncio.sleep(5)
-            await interaction.followup.edit_message(
-                "@original", content="Spawn bomb seems to have timed out."  # type: ignore
-            )
-
-        await interaction.response.send_message(
-            f"Starting spawn bomb in {channel.mention}...", ephemeral=True
-        )
-        task = self.bot.loop.create_task(update_message_loop())
-        try:
-            for i in range(n):
-                if not countryball:
-                    ball = await CountryBall.get_random()
-                else:
-                    ball = CountryBall(countryball)
-                result = await ball.spawn(channel)
-                if not result:
-                    task.cancel()
-                    await interaction.followup.edit_message(
-                        "@original",  # type: ignore
-                        content=f"A {settings.collectible_name} failed to spawn, probably "
-                        "indicating a lack of permissions to send messages "
-                        f"or upload files in {channel.mention}.",
-                    )
-                    return
-                spawned += 1
-            task.cancel()
-            await interaction.followup.edit_message(
-                "@original",  # type: ignore
-                content=f"Successfully spawned {spawned} {settings.plural_collectible_name} "
-                f"in {channel.mention}!",
-            )
-        finally:
-            task.cancel()
-
-    @balls.command()
-    @app_commands.checks.has_any_role(*settings.root_role_ids)
-    async def spawn(
-        self,
-        interaction: discord.Interaction,
-        countryball: BallTransform | None = None,
-        channel: discord.TextChannel | None = None,
-        n: int = 1,
-    ):
-        """
-        Force spawn a random or specified countryball.
-
-        Parameters
-        ----------
-        countryball: Ball | None
-            The countryball you want to spawn. Random according to rarities if not specified.
-        channel: discord.TextChannel | None
-            The channel you want to spawn the countryball in. Current channel if not specified.
-        n: int
-            The number of countryballs to spawn. If no countryball was specified, it's random
-            every time.
-        """
-        # the transformer triggered a response, meaning user tried an incorrect input
-        if interaction.response.is_done():
-            return
-
-        if n < 1:
-            await interaction.response.send_message(
-                "`n` must be superior or equal to 1.", ephemeral=True
-            )
-            return
-        if n > 100:
-            await interaction.response.send_message(
-                f"That doesn't seem reasonable to spawn {n} times, "
-                "the bot will be rate-limited. Try something lower than 100.",
-                ephemeral=True,
-            )
-            return
-
-        if n > 1:
-            await self._spawn_bomb(
-                interaction, countryball, channel or interaction.channel, n  # type: ignore
-            )
-            await log_action(
-                f"{interaction.user} spawned {settings.collectible_name}"
-                f" {countryball or 'random'} {n} times in {channel or interaction.channel}.",
-                self.bot,
-            )
-
-            return
-
-        await interaction.response.defer(ephemeral=True, thinking=True)
-        if not countryball:
-            ball = await CountryBall.get_random()
-        else:
-            ball = CountryBall(countryball)
-        result = await ball.spawn(channel or interaction.channel)  # type: ignore
-
-        if result:
-            await interaction.followup.send(
-                f"{settings.collectible_name.title()} spawned.", ephemeral=True
-            )
-            await log_action(
-                f"{interaction.user} spawned {settings.collectible_name} {ball.name} "
-                f"in {channel or interaction.channel}.",
-                self.bot,
-            )
-
-    @balls.command()
-    @app_commands.checks.has_any_role(*settings.root_role_ids)
-    async def give(
-        self,
-        interaction: discord.Interaction,
-        countryball: BallTransform,
-        user: discord.User,
-        special: SpecialTransform | None = None,
-        shiny: bool | None = None,
-        health_bonus: int | None = None,
-        attack_bonus: int | None = None,
-    ):
-        """
-        Give the specified countryball to a player.
-
-        Parameters
-        ----------
-        countryball: Ball
-        user: discord.User
-        special: Special | None
-        shiny: bool
-            Omit this to make it random.
-        health_bonus: int | None
-            Omit this to make it random.
-        attack_bonus: int | None
-            Omit this to make it random.
-        """
-        # the transformers triggered a response, meaning user tried an incorrect input
-        if interaction.response.is_done():
-            return
-        await interaction.response.defer(ephemeral=True, thinking=True)
-
-        player, created = await Player.get_or_create(discord_id=user.id)
-        instance = await BallInstance.create(
-            ball=countryball,
-            player=player,
-            shiny=(shiny if shiny is not None else random.randint(1, 2048) == 1),
-            attack_bonus=(
-                attack_bonus
-                if attack_bonus is not None
-                else random.randint(-settings.max_attack_bonus, settings.max_attack_bonus)
-            ),
-            health_bonus=(
-                health_bonus
-                if health_bonus is not None
-                else random.randint(-settings.max_health_bonus, settings.max_health_bonus)
-            ),
-            special=special,
-        )
-        await interaction.followup.send(
-            f"`{countryball.country}` {settings.collectible_name} was successfully given to "
-            f"`{user}`.\nSpecial: `{special.name if special else None}` • ATK: "
-            f"`{instance.attack_bonus:+d}` • HP:`{instance.health_bonus:+d}` "
-            f"• Shiny: `{instance.shiny}`"
-        )
-        await log_action(
-            f"{interaction.user} gave {settings.collectible_name} "
-            f"{countryball.country} to {user}. (Special={special.name if special else None} "
-            f"ATK={instance.attack_bonus:+d} HP={instance.health_bonus:+d} "
-            f"shiny={instance.shiny}).",
-            self.bot,
-        )
-
-    @blacklist.command(name="add")
-    @app_commands.checks.has_any_role(*settings.root_role_ids, *settings.admin_role_ids)
-    async def blacklist_add(
-        self,
-        interaction: discord.Interaction,
-        user: discord.User,
-        reason: str | None = None,
-    ):
-        """
-        Add a user to the blacklist. No reload is needed.
-
-        Parameters
-        ----------
-        user: discord.User
-            The user you want to blacklist, if available in the current server.
-        reason: str | None
-        """
-        if user == interaction.user:
-            await interaction.response.send_message(
-                "You cannot blacklist yourself!", ephemeral=True
-            )
-            return
-
-        try:
-            await BlacklistedID.create(
-                discord_id=user.id, reason=reason, moderator_id=interaction.user.id
-            )
-            await BlacklistHistory.create(
-                discord_id=user.id, reason=reason, moderator_id=interaction.user.id, id_type="user"
-            )
-        except IntegrityError:
-            await interaction.response.send_message(
-                "That user was already blacklisted.", ephemeral=True
-            )
-        else:
-            self.bot.blacklist.add(user.id)
-            await interaction.response.send_message("User is now blacklisted.", ephemeral=True)
-        await log_action(
-            f"{interaction.user} blacklisted {user} ({user.id})"
-            f" for the following reason: {reason}.",
-            self.bot,
-        )
-
-    @blacklist.command(name="remove")
-    @app_commands.checks.has_any_role(*settings.root_role_ids, *settings.admin_role_ids)
-    async def blacklist_remove(
-        self,
-        interaction: discord.Interaction,
-        user: discord.User,
-        reason: str | None = None,
-    ):
-        """
-        Remove a user from the blacklist. No reload is needed.
-
-        Parameters
-        ----------
-        user: discord.User
-            The user you want to unblacklist, if available in the current server.
-        reason: str | None
-            The reason for unblacklisting the user.
-        """
-        try:
-            blacklisted = await BlacklistedID.get(discord_id=user.id)
-        except DoesNotExist:
-            await interaction.response.send_message("That user isn't blacklisted.", ephemeral=True)
-        else:
-            await blacklisted.delete()
-            await BlacklistHistory.create(
-                discord_id=user.id,
-                reason=reason,
-                moderator_id=interaction.user.id,
-                id_type="user",
-                action_type="unblacklist",
-            )
-            self.bot.blacklist.remove(user.id)
-            await interaction.response.send_message(
-                "User is now removed from blacklist.", ephemeral=True
-            )
-        await log_action(
-            f"{interaction.user} removed blacklist for user {user} ({user.id}).\nReason: {reason}",
-            self.bot,
-        )
-
-    @blacklist.command(name="info")
-    async def blacklist_info(self, interaction: discord.Interaction, user: discord.User):
-        """
-        Check if a user is blacklisted and show the corresponding reason.
-
-        Parameters
-        ----------
-        user: discord.User
-            The user you want to check, if available in the current server.
-        """
-        try:
-            blacklisted = await BlacklistedID.get(discord_id=user.id)
-        except DoesNotExist:
-            await interaction.response.send_message("That user isn't blacklisted.", ephemeral=True)
-        else:
-            if blacklisted.moderator_id:
-                moderator_msg = (
-                    f"Moderator: {await self.bot.fetch_user(blacklisted.moderator_id)}"
-                    f" ({blacklisted.moderator_id})"
-                )
-            else:
-                moderator_msg = "Moderator: Unknown"
-            if blacklisted.date:
-                await interaction.response.send_message(
-                    f"`{user}` (`{user.id}`) was blacklisted on {format_dt(blacklisted.date)}"
-                    f"({format_dt(blacklisted.date, style='R')}) for the following reason:\n"
-                    f"{blacklisted.reason}\n{moderator_msg}",
-                    ephemeral=True,
-                )
-            else:
-                await interaction.response.send_message(
-                    f"`{user}` (`{user.id}`) is currently blacklisted (date unknown)"
-                    " for the following reason:\n"
-                    f"{blacklisted.reason}\n{moderator_msg}",
-                    ephemeral=True,
-                )
-
-    @blacklist.command(name="history")
-    @app_commands.checks.has_any_role(*settings.root_role_ids, *settings.admin_role_ids)
-    async def blacklist_history(self, interaction: discord.Interaction, user_id: str):
-        """
-        Show the history of a blacklisted user or guild.
-
-        Parameters
-        ----------
-        id: str
-            The ID of the user or guild you want to check.
-        """
-        try:
-            _id = int(user_id)
-        except ValueError:
-            await interaction.response.send_message(
-                "The ID you gave is not valid.", ephemeral=True
-            )
-            return
-
-        history = await BlacklistHistory.filter(discord_id=_id).order_by("-date")
-
-        if not history:
-            await interaction.response.send_message(
-                "No history found for that ID.", ephemeral=True
-            )
-            return
-
-        source = BlacklistViewFormat(history, _id, self.bot)
-        pages = Pages(source=source, interaction=interaction, compact=True)  # type: ignore
-        await pages.start(ephemeral=True)
-
-    @blacklist_guild.command(name="add")
-    @app_commands.checks.has_any_role(*settings.root_role_ids, *settings.admin_role_ids)
-    async def blacklist_add_guild(
-        self,
-        interaction: discord.Interaction,
-        guild_id: str,
-        reason: str,
-    ):
-        """
-        Add a guild to the blacklist. No reload is needed.
-
-        Parameters
-        ----------
-        guild_id: str
-            The ID of the guild you want to blacklist.
-        reason: str
-        """
-
-        try:
-            guild = await self.bot.fetch_guild(int(guild_id))  # type: ignore
-        except ValueError:
-            await interaction.response.send_message(
-                "The guild ID you gave is not valid.", ephemeral=True
-            )
-            return
-        except discord.NotFound:
-            await interaction.response.send_message(
-                "The given guild ID could not be found.", ephemeral=True
-            )
-            return
-
-        final_reason = f"{reason}\nBy: {interaction.user} ({interaction.user.id})"
-
-        try:
-            await BlacklistedGuild.create(
-                discord_id=guild.id, reason=final_reason, moderator_id=interaction.user.id
-            )
-            await BlacklistHistory.create(
-                discord_id=guild.id,
-                reason=final_reason,
-                moderator_id=interaction.user.id,
-                id_type="guild",
-            )
-        except IntegrityError:
-            await interaction.response.send_message(
-                "That guild was already blacklisted.", ephemeral=True
-            )
-        else:
-            self.bot.blacklist_guild.add(guild.id)
-            await interaction.response.send_message("Guild is now blacklisted.", ephemeral=True)
-        await log_action(
-            f"{interaction.user} blacklisted the guild {guild}({guild.id}) "
-            f"for the following reason: {reason}.",
-            self.bot,
-        )
-
-    @blacklist_guild.command(name="remove")
-    @app_commands.checks.has_any_role(*settings.root_role_ids, *settings.admin_role_ids)
-    async def blacklist_remove_guild(
-        self,
-        interaction: discord.Interaction,
-        guild_id: str,
-        reason: str | None = None,
-    ):
-        """
-        Remove a guild from the blacklist. No reload is needed.
-
-        Parameters
-        ----------
-        guild_id: str
-            The ID of the guild you want to unblacklist.
-        reason: str | None
-            The reason for unblacklisting the guild.
-        """
-
-        try:
-            guild = await self.bot.fetch_guild(int(guild_id))  # type: ignore
-        except ValueError:
-            await interaction.response.send_message(
-                "The guild ID you gave is not valid.", ephemeral=True
-            )
-            return
-        except discord.NotFound:
-            await interaction.response.send_message(
-                "The given guild ID could not be found.", ephemeral=True
-            )
-            return
-
-        try:
-            blacklisted = await BlacklistedGuild.get(discord_id=guild.id)
-        except DoesNotExist:
-            await interaction.response.send_message(
-                "That guild isn't blacklisted.", ephemeral=True
-            )
-        else:
-            await blacklisted.delete()
-            await BlacklistHistory.create(
-                discord_id=guild.id,
-                reason=reason,
-                moderator_id=interaction.user.id,
-                id_type="guild",
-                action_type="unblacklist",
-            )
-            self.bot.blacklist_guild.remove(guild.id)
-            await interaction.response.send_message(
-                "Guild is now removed from blacklist.", ephemeral=True
-            )
-            await log_action(
-                f"{interaction.user} removed blacklist for guild {guild} ({guild.id}).\n"
-                f"Reason: {reason}",
-                self.bot,
-            )
-
-    @blacklist_guild.command(name="info")
-    async def blacklist_info_guild(
-        self,
-        interaction: discord.Interaction,
-        guild_id: str,
-    ):
-        """
-        Check if a guild is blacklisted and show the corresponding reason.
-
-        Parameters
-        ----------
-        guild_id: str
-            The ID of the guild you want to check.
-        """
-
-        try:
-            guild = await self.bot.fetch_guild(int(guild_id))  # type: ignore
-        except ValueError:
-            await interaction.response.send_message(
-                "The guild ID you gave is not valid.", ephemeral=True
-            )
-            return
-        except discord.NotFound:
-            await interaction.response.send_message(
-                "The given guild ID could not be found.", ephemeral=True
-            )
-            return
-
-        try:
-            blacklisted = await BlacklistedGuild.get(discord_id=guild.id)
-        except DoesNotExist:
-            await interaction.response.send_message(
-                "That guild isn't blacklisted.", ephemeral=True
-            )
-        else:
-            if blacklisted.moderator_id:
-                moderator_msg = (
-                    f"Moderator: {await self.bot.fetch_user(blacklisted.moderator_id)}"
-                    f"({blacklisted.moderator_id})"
-                )
-            else:
-                moderator_msg = "Moderator: Unknown"
-            if blacklisted.date:
-                await interaction.response.send_message(
-                    f"`{guild}` (`{guild.id}`) was blacklisted on {format_dt(blacklisted.date)}"
-                    f"({format_dt(blacklisted.date, style='R')}) for the following reason:\n"
-                    f"{blacklisted.reason}\n{moderator_msg}",
-                    ephemeral=True,
-                )
-            else:
-                await interaction.response.send_message(
-                    f"`{guild}` (`{guild.id}`) is currently blacklisted (date unknown)"
-                    " for the following reason:\n"
-                    f"{blacklisted.reason}\n{moderator_msg}",
-                    ephemeral=True,
-                )
-
-    @balls.command(name="info")
-    @app_commands.checks.has_any_role(*settings.root_role_ids, *settings.admin_role_ids)
-    async def balls_info(self, interaction: discord.Interaction, countryball_id: str):
-        """
-        Show information about a countryball.
-
-        Parameters
-        ----------
-        countryball_id: str
-            The ID of the countryball you want to get information about.
-        """
-        try:
-            pk = int(countryball_id, 16)
-        except ValueError:
-            await interaction.response.send_message(
-                f"The {settings.collectible_name} ID you gave is not valid.", ephemeral=True
-            )
-            return
-        try:
-            ball = await BallInstance.get(id=pk).prefetch_related(
-                "player", "trade_player", "special"
-            )
-        except DoesNotExist:
-            await interaction.response.send_message(
-                f"The {settings.collectible_name} ID you gave does not exist.", ephemeral=True
-            )
-            return
-        spawned_time = format_dt(ball.spawned_time, style="R") if ball.spawned_time else "N/A"
-        catch_time = (
-            (ball.catch_date - ball.spawned_time).total_seconds()
-            if ball.catch_date and ball.spawned_time
-            else "N/A"
-        )
-        await interaction.response.send_message(
-            f"**{settings.collectible_name.title()} ID:** {ball.pk}\n"
-            f"**Player:** {ball.player}\n"
-            f"**Name:** {ball.countryball}\n"
-            f"**Attack:** {ball.attack}\n"
-            f"**Attack bonus:** {ball.attack_bonus}\n"
-            f"**Health bonus:** {ball.health_bonus}\n"
-            f"**Health:** {ball.health}\n"
-            f"**Shiny:** {ball.shiny}\n"
-            f"**Special:** {ball.special.name if ball.special else None}\n"
-            f"**Caught at:** {format_dt(ball.catch_date, style='R')}\n"
-            f"**Spawned at:** {spawned_time}\n"
-            f"**Catch time:** {catch_time} seconds\n"
-            f"**Caught in:** {ball.server_id if ball.server_id else 'N/A'}\n"
-            f"**Traded:** {ball.trade_player}\n",
-            ephemeral=True,
-        )
-        await log_action(f"{interaction.user} got info for {ball}({ball.pk}).", self.bot)
-
-    @balls.command(name="delete")
-    @app_commands.checks.has_any_role(*settings.root_role_ids)
-    async def balls_delete(self, interaction: discord.Interaction, countryball_id: str):
-        """
-        Delete a countryball.
-
-        Parameters
-        ----------
-        countryball_id: str
-            The ID of the countryball you want to delete.
-        """
-        try:
-            ballIdConverted = int(countryball_id, 16)
-        except ValueError:
-            await interaction.response.send_message(
-                f"The {settings.collectible_name} ID you gave is not valid.", ephemeral=True
-            )
-            return
-        try:
-            ball = await BallInstance.get(id=ballIdConverted)
-        except DoesNotExist:
-            await interaction.response.send_message(
-                f"The {settings.collectible_name} ID you gave does not exist.", ephemeral=True
-            )
-            return
-        await ball.delete()
-        await interaction.response.send_message(
-            f"{settings.collectible_name.title()} {countryball_id} deleted.", ephemeral=True
-        )
-        await log_action(f"{interaction.user} deleted {ball}({ball.pk}).", self.bot)
-
-    @balls.command(name="transfer")
-    @app_commands.checks.has_any_role(*settings.root_role_ids)
-    async def balls_transfer(
-        self, interaction: discord.Interaction, countryball_id: str, user: discord.User
-    ):
-        """
-        Transfer a countryball to another user.
-
-        Parameters
-        ----------
-        countryball_id: str
-            The ID of the countryball you want to transfer.
-        user: discord.User
-            The user you want to transfer the countryball to.
-        """
-        try:
-            ballIdConverted = int(countryball_id, 16)
-        except ValueError:
-            await interaction.response.send_message(
-                f"The {settings.collectible_name} ID you gave is not valid.", ephemeral=True
-            )
-            return
-        try:
-            ball = await BallInstance.get(id=ballIdConverted).prefetch_related("player")
-            original_player = ball.player
-        except DoesNotExist:
-            await interaction.response.send_message(
-                f"The {settings.collectible_name} ID you gave does not exist.", ephemeral=True
-            )
-            return
-        player, _ = await Player.get_or_create(discord_id=user.id)
-        ball.player = player
-        await ball.save()
-
-        trade = await Trade.create(player1=original_player, player2=player)
-        await TradeObject.create(trade=trade, ballinstance=ball, player=original_player)
-        await interaction.response.send_message(
-            f"Transfered {ball}({ball.pk}) from {original_player} to {user}.",
-            ephemeral=True,
-        )
-        await log_action(
-            f"{interaction.user} transferred {ball}({ball.pk}) from {original_player} to {user}.",
-            self.bot,
-        )
-
-    @balls.command(name="reset")
-    @app_commands.checks.has_any_role(*settings.root_role_ids)
-    async def balls_reset(
-        self, interaction: discord.Interaction, user: discord.User, percentage: int | None = None
-    ):
-        """
-        Reset a player's countryballs.
-
-        Parameters
-        ----------
-        user: discord.User
-            The user you want to reset the countryballs of.
-        percentage: int | None
-            The percentage of countryballs to delete, if not all. Used for sanctions.
-        """
-        player = await Player.get_or_none(discord_id=user.id)
-        if not player:
-            await interaction.response.send_message(
-                "The user you gave does not exist.", ephemeral=True
-            )
-            return
-        if percentage and not 0 < percentage < 100:
-            await interaction.response.send_message(
-                "The percentage must be between 1 and 99.", ephemeral=True
-            )
-            return
-        await interaction.response.defer(ephemeral=True, thinking=True)
-
-        if not percentage:
-            text = f"Are you sure you want to delete {user}'s {settings.plural_collectible_name}?"
-        else:
-            text = (
-                f"Are you sure you want to delete {percentage}% of "
-                f"{user}'s {settings.plural_collectible_name}?"
-            )
-        view = ConfirmChoiceView(
-            interaction,
-            accept_message=f"Confirmed, deleting the {settings.plural_collectible_name}...",
-            cancel_message="Request cancelled.",
-        )
-        await interaction.followup.send(
-            text,
-            view=view,
-            ephemeral=True,
-        )
-        await view.wait()
-        if not view.value:
-            return
-        if percentage:
-            balls = await BallInstance.filter(player=player)
-            to_delete = random.sample(balls, int(len(balls) * (percentage / 100)))
-            for ball in to_delete:
-                await ball.delete()
-            count = len(to_delete)
-        else:
-            count = await BallInstance.filter(player=player).delete()
-        await interaction.followup.send(
-            f"{count} {settings.plural_collectible_name} from {user} have been deleted.",
-            ephemeral=True,
-        )
-        await log_action(
-            f"{interaction.user} deleted {percentage or 100}% of "
-            f"{player}'s {settings.plural_collectible_name}.",
-            self.bot,
-        )
-
-    @balls.command(name="count")
-    @app_commands.checks.has_any_role(*settings.root_role_ids)
-    async def balls_count(
-        self,
-        interaction: discord.Interaction,
-        user: discord.User | None = None,
-        countryball: BallTransform | None = None,
-        shiny: bool | None = None,
-        special: SpecialTransform | None = None,
-    ):
-        """
-        Count the number of countryballs that a player has or how many exist in total.
-
-        Parameters
-        ----------
-        user: discord.User
-            The user you want to count the countryballs of.
-        countryball: Ball
-        shiny: bool
-        special: Special
-        """
-        if interaction.response.is_done():
-            return
-        filters = {}
-        if countryball:
-            filters["ball"] = countryball
-        if shiny is not None:
-            filters["shiny"] = shiny
-        if special:
-            filters["special"] = special
-        if user:
-            filters["player__discord_id"] = user.id
-        await interaction.response.defer(ephemeral=True, thinking=True)
-        balls = await BallInstance.filter(**filters).count()
-        verb = "is" if balls == 1 else "are"
-        country = f"{countryball.country} " if countryball else ""
-        plural = "s" if balls > 1 or balls == 0 else ""
-        special_str = f"{special.name} " if special else ""
-        shiny_str = "shiny " if shiny else ""
-        if user:
-            await interaction.followup.send(
-                f"{user} has {balls} {special_str}{shiny_str}"
-                f"{country}{settings.collectible_name}{plural}."
-            )
-        else:
-            await interaction.followup.send(
-                f"There {verb} {balls} {special_str}{shiny_str}"
-                f"{country}{settings.collectible_name}{plural}."
-            )
-
-    @balls.command(name="create")
-    @app_commands.checks.has_any_role(*settings.root_role_ids)
-    async def balls_create(
-        self,
-        interaction: discord.Interaction,
-        *,
-        name: app_commands.Range[str, None, 48],
-        regime: RegimeTransform,
-        health: int,
-        attack: int,
-        emoji_id: app_commands.Range[str, 17, 21],
-        capacity_name: app_commands.Range[str, None, 64],
-        capacity_description: app_commands.Range[str, None, 256],
-        collection_card: discord.Attachment,
-        image_credits: str,
-        economy: EconomyTransform | None = None,
-        rarity: float = 0.0,
-        enabled: bool = False,
-        tradeable: bool = False,
-        wild_card: discord.Attachment | None = None,
-    ):
-        """
-        Shortcut command for creating countryballs. They are disabled by default.
-
-        Parameters
-        ----------
-        name: str
-        regime: Regime
-        economy: Economy | None
-        health: int
-        attack: int
-        emoji_id: str
-            An emoji ID, the bot will check if it can access the custom emote
-        capacity_name: str
-        capacity_description: str
-        collection_card: discord.Attachment
-        image_credits: str
-        rarity: float
-            Value defining the rarity of this countryball, if enabled
-        enabled: bool
-            If true, the countryball can spawn and will show up in global completion
-        tradeable: bool
-            If false, all instances are untradeable
-        wild_card: discord.Attachment
-            Artwork used to spawn the countryball, with a default
-        """
-        if regime is None or interaction.response.is_done():  # economy autocomplete failed
-            return
-
-        if not emoji_id.isnumeric():
-            await interaction.response.send_message(
-                "`emoji_id` is not a valid number.", ephemeral=True
-            )
-            return
-        emoji = self.bot.get_emoji(int(emoji_id))
-        if not emoji:
-            await interaction.response.send_message(
-                "The bot does not have access to the given emoji.", ephemeral=True
-            )
-            return
-        await interaction.response.defer(ephemeral=True, thinking=True)
-
-        default_path = Path("./ballsdex/core/image_generator/src/default.png")
-        missing_default = ""
-        if not wild_card and not default_path.exists():
-            missing_default = (
-                "**Warning:** The default spawn image is not set. This will result in errors when "
-                f"attempting to spawn this {settings.collectible_name}. You can edit this on the "
-                "web panel or add an image at `./ballsdex/core/image_generator/src/default.png`.\n"
-            )
-
-        try:
-            collection_card_path = await save_file(collection_card)
-        except Exception as e:
-            log.exception("Failed saving file when creating countryball", exc_info=True)
-            await interaction.followup.send(
-                f"Failed saving the attached file: {collection_card.url}.\n"
-                f"Partial error: {', '.join(str(x) for x in e.args)}\n"
-                "The full error is in the bot logs."
-            )
-            return
-        try:
-            wild_card_path = await save_file(wild_card) if wild_card else default_path
-        except Exception as e:
-            log.exception("Failed saving file when creating countryball", exc_info=True)
-            await interaction.followup.send(
-                f"Failed saving the attached file: {collection_card.url}.\n"
-                f"Partial error: {', '.join(str(x) for x in e.args)}\n"
-                "The full error is in the bot logs."
-            )
-            return
-
-        try:
-            ball = await Ball.create(
-                country=name,
-                regime=regime,
-                economy=economy,
-                health=health,
-                attack=attack,
-                rarity=rarity,
-                enabled=enabled,
-                tradeable=tradeable,
-                emoji_id=emoji_id,
-                wild_card="/" + str(wild_card_path),
-                collection_card="/" + str(collection_card_path),
-                credits=image_credits,
-                capacity_name=capacity_name,
-                capacity_description=capacity_description,
-            )
-        except BaseORMException as e:
-            log.exception("Failed creating countryball with admin command", exc_info=True)
-            await interaction.followup.send(
-                f"Failed creating the {settings.collectible_name}.\n"
-                f"Partial error: {', '.join(str(x) for x in e.args)}\n"
-                "The full error is in the bot logs."
-            )
-        else:
-            files = [await collection_card.to_file()]
-            if wild_card:
-                files.append(await wild_card.to_file())
-            await self.bot.load_cache()
-            await interaction.followup.send(
-                f"Successfully created a {settings.collectible_name} with ID {ball.pk}! "
-                "The internal cache was reloaded.\n"
-                f"{missing_default}\n"
-                f"{name=} regime={regime.name} economy={economy.name if economy else None} "
-                f"{health=} {attack=} {rarity=} {enabled=} {tradeable=} emoji={emoji}",
-                files=files,
-            )
-
-    @logs.command(name="catchlogs")
-    @app_commands.checks.has_any_role(*settings.root_role_ids)
-    async def logs_add(
-        self,
-        interaction: discord.Interaction,
-        user: discord.User,
-    ):
-        """
-        Add or remove a user from catch logs.
-
-        Parameters
-        ----------
-        user: discord.User
-            The user you want to add or remove to the logs.
-        """
-        if user.id in self.bot.catch_log:
-            self.bot.catch_log.remove(user.id)
-            await interaction.response.send_message(
-                f"{user} removed from catch logs.", ephemeral=True
-            )
-        else:
-            self.bot.catch_log.add(user.id)
-            await interaction.response.send_message(f"{user} added to catch logs.", ephemeral=True)
-
-    @logs.command(name="commandlogs")
-    @app_commands.checks.has_any_role(*settings.root_role_ids)
-    async def commandlogs_add(
-        self,
-        interaction: discord.Interaction,
-        user: discord.User,
-    ):
-        """
-        Add or remove a user from command logs.
-
-        Parameters
-        ----------
-        user: discord.User
-            The user you want to add or remove to the logs.
-        """
-        if user.id in self.bot.command_log:
-            self.bot.command_log.remove(user.id)
-            await interaction.response.send_message(
-                f"{user} removed from command logs.", ephemeral=True
-            )
-        else:
-            self.bot.command_log.add(user.id)
-            await interaction.response.send_message(
-                f"{user} added to command logs.", ephemeral=True
-            )
-
-    @history.command(name="user")
-    @app_commands.checks.has_any_role(*settings.root_role_ids, *settings.admin_role_ids)
-    @app_commands.choices(
-        sorting=[
-            app_commands.Choice(name="Most Recent", value="-date"),
-            app_commands.Choice(name="Oldest", value="date"),
-        ]
-    )
-    async def history_user(
-        self,
-        interaction: discord.Interaction["BallsDexBot"],
-        user: discord.User,
-        sorting: app_commands.Choice[str],
-        user2: Optional[discord.User] = None,
-        days: Optional[int] = None,
-    ):
-        """
-        Show the history of a user.
-
-        Parameters
-        ----------
-        user: discord.User
-            The user you want to check the history of.
-        sorting: str
-            The sorting method you want to use.
-        user2: discord.User | None
-            The second user you want to check the history of.
-        days: Optional[int]
-            Retrieve trade history from last x days.
-        """
-        await interaction.response.defer(ephemeral=True, thinking=True)
-        if days is not None and days < 0:
-            await interaction.followup.send(
-                "Invalid number of days. Please provide a non-negative value.", ephemeral=True
-            )
-            return
-
-        queryset = Trade.all()
-        if user2:
-            queryset = queryset.filter(
-                (Q(player1__discord_id=user.id) & Q(player2__discord_id=user2.id))
-                | (Q(player1__discord_id=user2.id) & Q(player2__discord_id=user.id))
-            )
-        else:
-            queryset = queryset.filter(
-                Q(player1__discord_id=user.id) | Q(player2__discord_id=user.id)
-            )
-
-        if days is not None and days > 0:
-            end_date = datetime.datetime.now()
-            start_date = end_date - datetime.timedelta(days=days)
-            queryset = queryset.filter(date__range=(start_date, end_date))
-
-        queryset = queryset.order_by(sorting.value).prefetch_related("player1", "player2")
-        history = await queryset
-
-        if not history:
-            await interaction.followup.send("No history found.", ephemeral=True)
-            return
-
-        if user2:
-            await interaction.followup.send(
-                f"History of {user.display_name} and {user2.display_name}:"
-            )
-
-        source = TradeViewFormat(history, user.display_name, self.bot, True)
-        pages = Pages(source=source, interaction=interaction)
-        await pages.start(ephemeral=True)
-
-    @history.command(name="countryball")
-    @app_commands.checks.has_any_role(*settings.root_role_ids)
-    @app_commands.choices(
-        sorting=[
-            app_commands.Choice(name="Most Recent", value="-date"),
-            app_commands.Choice(name="Oldest", value="date"),
-        ]
-    )
-    async def history_ball(
-        self,
-        interaction: discord.Interaction["BallsDexBot"],
-        countryball_id: str,
-        sorting: app_commands.Choice[str],
-        days: Optional[int] = None,
-    ):
-        """
-        Show the history of a countryball.
-
-        Parameters
-        ----------
-        countryball_id: str
-            The ID of the countryball you want to check the history of.
-        sorting: str
-            The sorting method you want to use.
-        days: Optional[int]
-            Retrieve ball history from last x days.
-        """
-
-        try:
-            pk = int(countryball_id, 16)
-        except ValueError:
-            await interaction.response.send_message(
-                f"The {settings.collectible_name} ID you gave is not valid.", ephemeral=True
-            )
-            return
-
-        ball = await BallInstance.get(id=pk)
-        if not ball:
-            await interaction.response.send_message(
-                f"The {settings.collectible_name} ID you gave does not exist.", ephemeral=True
-            )
-            return
-
-        await interaction.response.defer(ephemeral=True, thinking=True)
-        if days is not None and days < 0:
-            await interaction.followup.send(
-                "Invalid number of days. Please provide a non-negative value.", ephemeral=True
-            )
-            return
-
-        queryset = Trade.all()
-        if days is None or days == 0:
-            queryset = queryset.filter(tradeobjects__ballinstance_id=pk)
-        else:
-            end_date = datetime.datetime.now()
-            start_date = end_date - datetime.timedelta(days=days)
-            queryset = queryset.filter(
-                tradeobjects__ballinstance_id=pk, date__range=(start_date, end_date)
-            )
-        trades = await queryset.order_by(sorting.value).prefetch_related("player1", "player2")
-
-        if not trades:
-            await interaction.followup.send("No history found.", ephemeral=True)
-            return
-
-        source = TradeViewFormat(trades, f"{settings.collectible_name} {ball}", self.bot, True)
-        pages = Pages(source=source, interaction=interaction)
-        await pages.start(ephemeral=True)
-
-    @history.command(name="trade")
-    @app_commands.checks.has_any_role(*settings.root_role_ids)
-    async def trade_info(
-        self,
-        interaction: discord.Interaction["BallsDexBot"],
-        trade_id: str,
-    ):
-        """
-        Show the contents of a certain trade.
-
-        Parameters
-        ----------
-        trade_id: str
-            The ID of the trade you want to check the history of.
-        """
-        try:
-            pk = int(trade_id, 16)
-        except ValueError:
-            await interaction.response.send_message(
-                "The trade ID you gave is not valid.", ephemeral=True
-            )
-            return
-        trade = await Trade.get(id=pk).prefetch_related("player1", "player2")
-        if not trade:
-            await interaction.response.send_message(
-                "The trade ID you gave does not exist.", ephemeral=True
-            )
-            return
-        embed = discord.Embed(
-            title=f"Trade {trade.pk:0X}",
-            description=f"Trade ID: {trade.pk:0X}",
-            timestamp=trade.date,
-        )
-        embed.set_footer(text="Trade date: ")
-        fill_trade_embed_fields(
-            embed,
-            self.bot,
-            await TradingUser.from_trade_model(trade, trade.player1, self.bot),
-            await TradingUser.from_trade_model(trade, trade.player2, self.bot),
-        )
-        await interaction.response.send_message(embed=embed, ephemeral=True)
-
-    @info.command()
-    async def guild(
-        self,
-        interaction: discord.Interaction,
-        guild_id: str,
-        days: int = 7,
-    ):
-        """
-        Show information about the server provided
-
-        Parameters
-        ----------
-        guild: discord.Guild | None
-            The guild you want to get information about.
-        guild_id: str | None
-            The ID of the guild you want to get information about.
-        days: int
-            The amount of days to look back for the amount of countryballs caught.
-        """
-        await interaction.response.defer(ephemeral=True, thinking=True)
-        guild = self.bot.get_guild(int(guild_id))
-
-        if not guild:
-            try:
-                guild = await self.bot.fetch_guild(int(guild_id))  # type: ignore
-            except ValueError:
-                await interaction.followup.send(
-                    "The guild ID you gave is not valid.", ephemeral=True
-                )
-                return
-            except discord.NotFound:
-                await interaction.followup.send(
-                    "The given guild ID could not be found.", ephemeral=True
-                )
-                return
-
-        if config := await GuildConfig.get_or_none(guild_id=guild.id):
-            spawn_enabled = config.enabled and config.guild_id
-        else:
-            spawn_enabled = False
-
-        total_server_balls = await BallInstance.filter(
-            catch_date__gte=datetime.datetime.now() - datetime.timedelta(days=days),
-            server_id=guild.id,
-        ).prefetch_related("player")
-        if guild.owner_id:
-            owner = await self.bot.fetch_user(guild.owner_id)
-            embed = discord.Embed(
-                title=f"{guild.name} ({guild.id})",
-                description=f"**Owner:** {owner} ({guild.owner_id})",
-                color=discord.Color.blurple(),
-            )
-        else:
-            embed = discord.Embed(
-                title=f"{guild.name} ({guild.id})",
-                color=discord.Color.blurple(),
-            )
-        embed.add_field(name="Members:", value=guild.member_count)
-        embed.add_field(name="Spawn enabled:", value=spawn_enabled)
-        embed.add_field(name="Created at:", value=format_dt(guild.created_at, style="F"))
-        embed.add_field(
-            name=f"{settings.plural_collectible_name.title()} caught ({days} days):",
-            value=len(total_server_balls),
-        )
-        embed.add_field(
-            name=f"Amount of users who caught\n{settings.plural_collectible_name} ({days} days):",
-            value=len(set([x.player.discord_id for x in total_server_balls])),
-        )
-
-        if guild.icon:
-            embed.set_thumbnail(url=guild.icon.url)
-        await interaction.followup.send(embed=embed, ephemeral=True)
-
-    @info.command()
-    async def user(
-        self,
-        interaction: discord.Interaction,
-        user: discord.User,
-        days: int = 7,
-    ):
-        """
-        Show information about the user provided
-
-        Parameters
-        ----------
-        user: discord.User | None
-            The user you want to get information about.
-        days: int
-            The amount of days to look back for the amount of countryballs caught.
-        """
-        await interaction.response.defer(ephemeral=True, thinking=True)
-        player = await Player.get_or_none(discord_id=user.id)
-        if not player:
-            await interaction.followup.send("The user you gave does not exist.", ephemeral=True)
-            return
-        total_user_balls = await BallInstance.filter(
-            catch_date__gte=datetime.datetime.now() - datetime.timedelta(days=days),
-            player=player,
-        )
-        embed = discord.Embed(
-            title=f"{user} ({user.id})",
-            description=(
-                f"**Privacy Policy:** {PRIVATE_POLICY_MAP[player.privacy_policy]}\n"
-                f"**Donation Policy:** {DONATION_POLICY_MAP[player.donation_policy]}\n"
-                f"**Mention Policy:** {MENTION_POLICY_MAP[player.mention_policy]}\n"
-                f"**Friend Policy:** {FRIEND_POLICY_MAP[player.friend_policy]}"
-            ),
-            color=discord.Color.blurple(),
-        )
-        embed.add_field(
-            name=f"{settings.plural_collectible_name.title()} caught ({days} days):",
-            value=len(total_user_balls),
-        )
-        embed.add_field(
-            name=f"Unique {settings.plural_collectible_name} caught ({days} days):",
-            value=len(set([ball.countryball for ball in total_user_balls])),
-        )
-        embed.add_field(
-            name=f"Total servers with {settings.plural_collectible_name} caught ({days} days):",
-            value=len(set([x.server_id for x in total_user_balls])),
-        )
-        embed.add_field(
-            name=f"Total {settings.plural_collectible_name} caught:",
-            value=await BallInstance.filter(player__discord_id=user.id).count(),
-        )
-        embed.add_field(
-            name=f"Total unique {settings.plural_collectible_name} caught:",
-            value=len(set([x.countryball for x in total_user_balls])),
-        )
-        embed.add_field(
-            name=f"Total servers with {settings.plural_collectible_name} caught:",
-            value=len(set([x.server_id for x in total_user_balls])),
-        )
-        embed.set_thumbnail(url=user.display_avatar)  # type: ignore
-        await interaction.followup.send(embed=embed, ephemeral=True)
-
-    @coins.command()
-    @app_commands.checks.has_any_role(*settings.root_role_ids)
-    async def add(
-        self,
-        interaction: discord.Interaction,
-        user: discord.User | None = None,
-        user_id: str | None = None,
-        amount: int = 0,
-    ):
-        """
-        Add coins to a user.
-
-        Parameters
-        ----------
-        user: discord.User | None
-            The user you want to add coins to.
-        user_id: str | None
-            The ID of the user you want to add coins to.
-        amount: int
-            The number of coins to add.
-        """
-        if (user is None and user_id is None) or (user is not None and user_id is not None):
-            await interaction.response.send_message(
-                "You must provide either `user` or `user_id`", ephemeral=True
-            )
-            return
-
-        if amount < 0:
-            await interaction.response.send_message(
-                f"The amount of {settings.currency_name} " "to add cannot be negative.",
-                ephemeral=True,
-            )
-            return
-
-        if user_id is not None:
-            try:
-                user = await self.bot.fetch_user(int(user_id))
-            except ValueError:
-                await interaction.response.send_message(
-                    "The user ID you provided is not valid.", ephemeral=True
-                )
-                return
-            except discord.NotFound:
-                await interaction.response.send_message(
-                    "The given user ID could not be found.", ephemeral=True
-                )
-                return
-
-        assert user
-        player, created = await Player.get_or_create(discord_id=user.id)
-        await player.add_coins(amount)
-        await interaction.response.send_message(
-            f"Added {amount} {settings.currency_name} to {user.name}.", ephemeral=True
-        )
-
-        await log_action(
-            f"{interaction.user} added {amount} {settings.currency_name} "
-            f"to {user.name} ({user.id}).",
-            self.bot,
-        )
-
-    @coins.command()
-    @app_commands.checks.has_any_role(*settings.root_role_ids)
-    async def remove(
-        self,
-        interaction: discord.Interaction,
-        user: discord.User | None = None,
-        user_id: str | None = None,
-        amount: int = 0,
-    ):
-        """
-        Remove coins from a user.
-
-        Parameters
-        ----------
-        user: discord.User | None
-            The user you want to remove coins from.
-        user_id: str | None
-            The ID of the user you want to remove coins from.
-        amount: int
-            The number of coins to remove.
-        """
-        if (user is None and user_id is None) or (user is not None and user_id is not None):
-            await interaction.response.send_message(
-                "You must provide either `user` or `user_id`", ephemeral=True
-            )
-            return
-
-        if amount < 0:
-            await interaction.response.send_message(
-                f"The amount of {settings.currency_name} " "to remove cannot be negative.",
-                ephemeral=True,
-            )
-            return
-
-        if user_id is not None:
-            try:
-                user = await self.bot.fetch_user(int(user_id))
-            except ValueError:
-                await interaction.response.send_message(
-                    "The user ID you provided is not valid.", ephemeral=True
-                )
-                return
-            except discord.NotFound:
-                await interaction.response.send_message(
-                    "The given user ID could not be found.", ephemeral=True
-                )
-                return
-
-        assert user
-        player, created = await Player.get_or_create(discord_id=user.id)
-        await player.remove_coins(amount)
-        await interaction.response.send_message(
-            f"Removed {amount} {settings.currency_name} to {user.name}.", ephemeral=True
-        )
-
-        await log_action(
-            f"{interaction.user} removed {amount} {settings.currency_name} "
-            f"to {user.name} ({user.id}).",
-            self.bot,
-        )
-=======
-        await pages.start(ephemeral=True)
->>>>>>> 123a391a
+        await pages.start(ephemeral=True)