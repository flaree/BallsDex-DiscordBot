--- conflicted
+++ resolved
@@ -1585,19 +1585,11 @@
         embed.add_field(name="Spawn enabled:", value=spawn_enabled)
         embed.add_field(name="Created at:", value=format_dt(guild.created_at, style="F"))
         embed.add_field(
-<<<<<<< HEAD
-            name=f"# {settings.collectible_name} caught ({days} days)",
-            value=len(total_server_balls),
-        )
-        embed.add_field(
-            name=f"# of users who caught {settings.collectible_name} ({days} days)",
-=======
             name=f"{settings.collectible_name.title()}s caught ({days} days):",
             value=len(total_server_balls),
         )
         embed.add_field(
             name="Amount of users who caught\n" f"{settings.collectible_name}s ({days} days):",
->>>>>>> fae40f30
             value=len(set([x.player.discord_id for x in total_server_balls])),
         )
 
@@ -1639,27 +1631,6 @@
             ),
             color=discord.Color.blurple(),
         )
-<<<<<<< HEAD
-        embed.add_field(name=f"# {settings.collectible_name} caught ({days} days)", value=len(total_user_balls))
-        embed.add_field(
-            name=f"# {settings.collectible_name}s caught (Unique - ({days} days))",
-            value=len(set(total_user_balls)),
-        )
-        embed.add_field(
-            name=f"# servers with {settings.collectible_name}s caught ({days} days))",
-            value=len(set([x.server_id for x in total_user_balls])),
-        )
-        embed.add_field(
-            name=f"# {settings.collectible_name}s caught",
-            value=await BallInstance.filter(player__discord_id=user.id).count(),
-        )
-        embed.add_field(
-            name=f"# unique {settings.collectible_name}s caught",
-            value=len(set([x.countryball for x in total_user_balls])),
-        )
-        embed.add_field(
-            name=f"# servers with {settings.collectible_name}s saught",
-=======
         embed.add_field(
             name=f"{settings.collectible_name.title()}s caught ({days} days):",
             value=len(total_user_balls),
@@ -1682,7 +1653,6 @@
         )
         embed.add_field(
             name=f"Total servers with {settings.collectible_name}s caught:",
->>>>>>> fae40f30
             value=len(set([x.server_id for x in total_user_balls])),
         )
         embed.set_thumbnail(url=user.display_avatar)  # type: ignore
