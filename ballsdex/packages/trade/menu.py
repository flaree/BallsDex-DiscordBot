from __future__ import annotations

import asyncio
import logging
from datetime import datetime, timedelta
from typing import TYPE_CHECKING, List, Set, cast

import discord
from discord.ui import Button, View, button
from discord.utils import format_dt, utcnow

from ballsdex.core.models import BallInstance, Player, Trade, TradeObject
from ballsdex.core.utils import menus
from ballsdex.core.utils.buttons import ConfirmChoiceView
from ballsdex.core.utils.paginator import Pages
from ballsdex.packages.balls.countryballs_paginator import CountryballsViewer
from ballsdex.packages.trade.display import fill_trade_embed_fields
from ballsdex.packages.trade.trade_user import TradingUser
from ballsdex.settings import settings

if TYPE_CHECKING:
    from ballsdex.core.bot import BallsDexBot
    from ballsdex.packages.trade.cog import Trade as TradeCog

log = logging.getLogger("ballsdex.packages.trade.menu")


class InvalidTradeOperation(Exception):
    pass


class TradeView(View):
    def __init__(self, trade: TradeMenu):
        super().__init__(timeout=60 * 30)
        self.trade = trade

    async def interaction_check(self, interaction: discord.Interaction, /) -> bool:
        try:
            self.trade._get_trader(interaction.user)
        except RuntimeError:
            await interaction.response.send_message(
                "You are not allowed to interact with this trade.", ephemeral=True
            )
            return False
        else:
            return True

    @button(label="Lock proposal", emoji="\N{LOCK}", style=discord.ButtonStyle.primary)
    async def lock(self, interaction: discord.Interaction, button: Button):
        trader = self.trade._get_trader(interaction.user)
        if trader.locked:
            await interaction.response.send_message(
                "You have already locked your proposal!", ephemeral=True
            )
            return
        await self.trade.lock(trader)
        if self.trade.trader1.locked and self.trade.trader2.locked:
            await interaction.response.send_message(
                "Your proposal has been locked. Now confirm again to end the trade.",
                ephemeral=True,
            )
        else:
            await interaction.response.send_message(
                "Your proposal has been locked. "
                "You can wait for the other user to lock their proposal.",
                ephemeral=True,
            )

    @button(label="Reset", emoji="\N{DASH SYMBOL}", style=discord.ButtonStyle.secondary)
    async def clear(self, interaction: discord.Interaction, button: Button):
        trader = self.trade._get_trader(interaction.user)
        if trader.locked:
            await interaction.response.send_message(
                "You have locked your proposal, it cannot be edited! "
                "You can click the cancel button to stop the trade instead.",
                ephemeral=True,
            )
        else:
            for countryball in trader.proposal:
                await countryball.unlock()
            trader.proposal.clear()

            if trader.coins > 0:
                await trader.player.add_coins(trader.coins)
                trader.coins = 0

            await interaction.response.send_message("Proposal cleared.", ephemeral=True)

    @button(
        label="Cancel trade",
        emoji="\N{HEAVY MULTIPLICATION X}\N{VARIATION SELECTOR-16}",
        style=discord.ButtonStyle.danger,
    )
    async def cancel(self, interaction: discord.Interaction, button: Button):
        await self.trade.user_cancel(self.trade._get_trader(interaction.user))
        await interaction.response.send_message("Trade has been cancelled.", ephemeral=True)


class ConfirmView(View):
    def __init__(self, trade: TradeMenu):
        super().__init__(timeout=90)
        self.trade = trade

    async def interaction_check(self, interaction: discord.Interaction, /) -> bool:
        try:
            self.trade._get_trader(interaction.user)
        except RuntimeError:
            await interaction.response.send_message(
                "You are not allowed to interact with this trade.", ephemeral=True
            )
            return False
        else:
            return True

    @discord.ui.button(
        style=discord.ButtonStyle.success, emoji="\N{HEAVY CHECK MARK}\N{VARIATION SELECTOR-16}"
    )
    async def accept_button(self, interaction: discord.Interaction, button: Button):
        trader = self.trade._get_trader(interaction.user)
        if trader.accepted:
            await interaction.response.send_message(
                "You have already accepted this trade.", ephemeral=True
            )
            return
        await interaction.response.defer(ephemeral=True, thinking=True)
        result = await self.trade.confirm(trader)
        if self.trade.trader1.accepted and self.trade.trader2.accepted:
            if result:
                await interaction.followup.send("The trade is now concluded.", ephemeral=True)
            else:
                await interaction.followup.send(
                    ":warning: An error occurred while concluding the trade.", ephemeral=True
                )
        else:
            await interaction.followup.send(
                "You have accepted the trade, waiting for the other user...", ephemeral=True
            )

    @discord.ui.button(
        style=discord.ButtonStyle.danger,
        emoji="\N{HEAVY MULTIPLICATION X}\N{VARIATION SELECTOR-16}",
    )
    async def deny_button(self, interaction: discord.Interaction, button: Button):
        await self.trade.user_cancel(self.trade._get_trader(interaction.user))
        await interaction.response.send_message("Trade has been cancelled.", ephemeral=True)


class TradeMenu:
    def __init__(
        self,
        cog: TradeCog,
        interaction: discord.Interaction["BallsDexBot"],
        trader1: TradingUser,
        trader2: TradingUser,
    ):
        self.cog = cog
        self.bot = interaction.client
        self.channel: discord.TextChannel = cast(discord.TextChannel, interaction.channel)
        self.trader1 = trader1
        self.trader2 = trader2
        self.initial_coins_trader1 = trader1.coins
        self.initial_coins_trader2 = trader2.coins
        self.embed = discord.Embed()
        self.task: asyncio.Task | None = None
        self.current_view: TradeView | ConfirmView = TradeView(self)
        self.message: discord.Message

    def _get_trader(self, user: discord.User | discord.Member) -> TradingUser:
        if user.id == self.trader1.user.id:
            return self.trader1
        elif user.id == self.trader2.user.id:
            return self.trader2
        raise RuntimeError(f"User with ID {user.id} cannot be found in the trade")

    def _generate_embed(self):
        add_command = self.cog.add.extras.get("mention", "`/trade add`")
        remove_command = self.cog.remove.extras.get("mention", "`/trade remove`")
<<<<<<< HEAD
        add_coins_command = self.cog.coins_add.extras.get("mention", "`/trade coins_add`")
        remove_coins_command = self.cog.coins_remove.extras.get("mention", "`/trade coins_remove`")
=======
        view_command = self.cog.view.extras.get("mention", "`/trade view`")
>>>>>>> f2566dfe

        self.embed.title = f"{settings.plural_collectible_name.title()} trading"
        self.embed.color = discord.Colour.blurple()
        self.embed.description = (
<<<<<<< HEAD
            f"Add or remove {settings.collectible_name}s you want to propose to the other player "
            f"using the {add_command} and {remove_command} commands.\n"
            "You can also add or remove coins using the "
            f"{add_coins_command} and {remove_coins_command} commands.\n"
=======
            f"Add or remove {settings.plural_collectible_name} you want to propose "
            f"to the other player using the {add_command} and {remove_command} commands.\n"
>>>>>>> f2566dfe
            "Once you're finished, click the lock button below to confirm your proposal.\n"
            "You can also lock with nothing if you're receiving a gift.\n\n"
            "*This trade will timeout "
            f"{format_dt(utcnow() + timedelta(minutes=30), style='R')}.*\n\n"
            f"Use the {view_command} command to see the full"
            f" list of {settings.plural_collectible_name}."
        )
        self.embed.set_footer(
            text="This message is updated every 15 seconds, "
            "but you can keep on editing your proposal."
        )

    async def update_message_loop(self):
        """
        A loop task that updates each 5 seconds the menu with the new content.
        """

        assert self.task
        start_time = datetime.utcnow()

        while True:
            await asyncio.sleep(15)
            if datetime.utcnow() - start_time > timedelta(minutes=15):
                self.embed.colour = discord.Colour.dark_red()
                await self.cancel("The trade timed out")
                return

            try:
                fill_trade_embed_fields(self.embed, self.bot, self.trader1, self.trader2)
                await self.message.edit(embed=self.embed)
            except Exception:
                log.exception(
                    "Failed to refresh the trade menu "
                    f"guild={self.message.guild.id} "  # type: ignore
                    f"trader1={self.trader1.user.id} trader2={self.trader2.user.id}"
                )
                self.embed.colour = discord.Colour.dark_red()
                await self.cancel("The trade timed out")
                return

    async def start(self):
        """
        Start the trade by sending the initial message and opening up the proposals.
        """
        self._generate_embed()
        fill_trade_embed_fields(self.embed, self.bot, self.trader1, self.trader2)
        self.message = await self.channel.send(
            content=f"Hey {self.trader2.user.mention}, {self.trader1.user.name} "
            "is proposing a trade with you!",
            embed=self.embed,
            view=self.current_view,
            allowed_mentions=discord.AllowedMentions(users=self.trader2.player.can_be_mentioned),
        )
        self.task = self.bot.loop.create_task(self.update_message_loop())

    async def cancel(self, reason: str = "The trade has been cancelled."):
        """
        Cancel the trade immediately.
        """
        if self.task:
            self.task.cancel()

        for countryball in self.trader1.proposal + self.trader2.proposal:
            await countryball.unlock()

        self.trader1.player.coins += self.trader1.coins
        self.trader2.player.coins += self.trader2.coins

        await self.trader1.player.save()
        await self.trader2.player.save()

        self.current_view.stop()
        for item in self.current_view.children:
            item.disabled = True  # type: ignore

        fill_trade_embed_fields(self.embed, self.bot, self.trader1, self.trader2)
        self.embed.description = f"**{reason}**"
        await self.message.edit(content=None, embed=self.embed, view=self.current_view)

    async def lock(self, trader: TradingUser):
        """
        Mark a user's proposal as locked, ready for next stage
        """
        trader.locked = True
        if self.trader1.locked and self.trader2.locked:
            if self.task:
                self.task.cancel()
            self.current_view.stop()
            fill_trade_embed_fields(self.embed, self.bot, self.trader1, self.trader2)

            self.embed.colour = discord.Colour.yellow()
            self.embed.description = (
                "Both users locked their propositions! Now confirm to conclude this trade."
            )
            self.current_view = ConfirmView(self)
            await self.message.edit(content=None, embed=self.embed, view=self.current_view)

    async def user_cancel(self, trader: TradingUser):
        """
        Register a user request to cancel the trade
        """
        trader.cancelled = True
        self.embed.colour = discord.Colour.red()
        await self.cancel()

    async def perform_trade(self):
        valid_transferable_countryballs: list[BallInstance] = []

        trade = await Trade.create(
            player1=self.trader1.player,
            player2=self.trader2.player,
            player1_coins=self.trader1.coins,
            player2_coins=self.trader2.coins,
        )

        if (
            self.trader1.player.coins < self.trader1.coins
            or self.trader2.player.coins < self.trader2.coins
        ):
            raise InvalidTradeOperation()

        self.trader1.player.coins -= self.trader1.coins
        self.trader2.player.coins += self.trader1.coins
        self.trader2.player.coins -= self.trader2.coins
        self.trader1.player.coins += self.trader2.coins

        await self.trader1.player.save()
        await self.trader2.player.save()

        for countryball in self.trader1.proposal:
            await countryball.refresh_from_db()
            if countryball.player.discord_id != self.trader1.player.discord_id:
                raise InvalidTradeOperation()
            countryball.player = self.trader2.player
            countryball.trade_player = self.trader1.player
            countryball.favorite = False
            valid_transferable_countryballs.append(countryball)
            await TradeObject.create(
                trade=trade, ballinstance=countryball, player=self.trader1.player
            )

        for countryball in self.trader2.proposal:
            await countryball.refresh_from_db()
            if countryball.player.discord_id != self.trader2.player.discord_id:
                # This is a invalid mutation, the player is not the owner of the countryball
                raise InvalidTradeOperation()
            countryball.player = self.trader1.player
            countryball.trade_player = self.trader2.player
            countryball.favorite = False
            valid_transferable_countryballs.append(countryball)
            await TradeObject.create(
                trade=trade, ballinstance=countryball, player=self.trader2.player
            )

        for countryball in valid_transferable_countryballs:
            await countryball.unlock()
            await countryball.save()

    async def confirm(self, trader: TradingUser) -> bool:
        """
        Mark a user's proposal as accepted. If both user accept, end the trade now

        If the trade is concluded, return True, otherwise if an error occurs, return False
        """
        result = True
        trader.accepted = True
        fill_trade_embed_fields(self.embed, self.bot, self.trader1, self.trader2)
        if self.trader1.accepted and self.trader2.accepted:
            if self.task and not self.task.cancelled():
                # shouldn't happen but just in case
                self.task.cancel()

            self.embed.description = "Trade concluded!"
            self.embed.colour = discord.Colour.green()
            self.current_view.stop()
            for item in self.current_view.children:
                item.disabled = True  # type: ignore

            try:
                await self.perform_trade()
            except InvalidTradeOperation:
                log.warning(f"Illegal trade operation between {self.trader1=} and {self.trader2=}")
                self.embed.description = (
<<<<<<< HEAD
                    f":warning: An attempt to modify the {settings.collectible_name}s "
                    f"or {settings.currency_name} "
=======
                    f":warning: An attempt to modify the {settings.plural_collectible_name} "
>>>>>>> f2566dfe
                    "during the trade was detected and the trade was cancelled."
                )
                self.embed.colour = discord.Colour.red()
                result = False
            except Exception:
                log.exception(f"Failed to conclude trade {self.trader1=} {self.trader2=}")
                self.embed.description = "An error occured when concluding the trade."
                self.embed.colour = discord.Colour.red()
                result = False

        await self.message.edit(content=None, embed=self.embed, view=self.current_view)
        return result


class CountryballsSource(menus.ListPageSource):
    def __init__(self, entries: List[BallInstance]):
        super().__init__(entries, per_page=25)

    async def format_page(self, menu: CountryballsSelector, balls: List[BallInstance]):
        menu.set_options(balls)
        return True  # signal to edit the page


class CountryballsSelector(Pages):
    def __init__(
        self,
        interaction: discord.Interaction["BallsDexBot"],
        balls: List[BallInstance],
        cog: TradeCog,
    ):
        self.bot = interaction.client
        self.interaction = interaction
        source = CountryballsSource(balls)
        super().__init__(source, interaction=interaction)
        self.add_item(self.select_ball_menu)
        self.add_item(self.confirm_button)
        self.add_item(self.select_all_button)
        self.add_item(self.clear_button)
        self.balls_selected: Set[BallInstance] = set()
        self.cog = cog

    def set_options(self, balls: List[BallInstance]):
        options: List[discord.SelectOption] = []
        for ball in balls:
            if ball.is_tradeable is False:
                continue
            emoji = self.bot.get_emoji(int(ball.countryball.emoji_id))
            favorite = "❤️ " if ball.favorite else ""
            shiny = "✨ " if ball.shiny else ""
            special = ball.special_emoji(self.bot, True)
            options.append(
                discord.SelectOption(
                    label=f"{favorite}{shiny}{special}#{ball.pk:0X} {ball.countryball.country}",
                    description=f"ATK: {ball.attack_bonus:+d}% • HP: {ball.health_bonus:+d}% • "
                    f"Caught on {ball.catch_date.strftime('%d/%m/%y %H:%M')}",
                    emoji=emoji,
                    value=f"{ball.pk}",
                    default=ball in self.balls_selected,
                )
            )
        self.select_ball_menu.options = options
        self.select_ball_menu.max_values = len(options)

    @discord.ui.select(min_values=1, max_values=25)
    async def select_ball_menu(self, interaction: discord.Interaction, item: discord.ui.Select):
        for value in item.values:
            ball_instance = await BallInstance.get(id=int(value)).prefetch_related(
                "ball", "player"
            )
            self.balls_selected.add(ball_instance)
        await interaction.response.defer()

    @discord.ui.button(label="Select Page", style=discord.ButtonStyle.secondary)
    async def select_all_button(self, interaction: discord.Interaction, button: Button):
        await interaction.response.defer(thinking=True, ephemeral=True)
        for ball in self.select_ball_menu.options:
            ball_instance = await BallInstance.get(id=int(ball.value)).prefetch_related(
                "ball", "player"
            )
            if ball_instance not in self.balls_selected:
                self.balls_selected.add(ball_instance)
        await interaction.followup.send(
            (
                f"All {settings.plural_collectible_name} on this page have been selected.\n"
                "Note that the menu may not reflect this change until you change page."
            ),
            ephemeral=True,
        )

    @discord.ui.button(label="Confirm", style=discord.ButtonStyle.primary)
    async def confirm_button(self, interaction: discord.Interaction, button: Button):
        await interaction.response.defer(thinking=True, ephemeral=True)
        trade, trader = self.cog.get_trade(interaction)
        if trade is None or trader is None:
            return await interaction.followup.send(
                "The trade has been cancelled or the user is not part of the trade.",
                ephemeral=True,
            )
        if trader.locked:
            return await interaction.followup.send(
                "You have locked your proposal, it cannot be edited! "
                "You can click the cancel button to stop the trade instead.",
                ephemeral=True,
            )
        if any(ball in trader.proposal for ball in self.balls_selected):
            return await interaction.followup.send(
                "You have already added some of the "
                f"{settings.plural_collectible_name} you selected.",
                ephemeral=True,
            )

        if len(self.balls_selected) == 0:
            return await interaction.followup.send(
                f"You have not selected any {settings.plural_collectible_name} "
                "to add to your proposal.",
                ephemeral=True,
            )
        for ball in self.balls_selected:
            if ball.is_tradeable is False:
                return await interaction.followup.send(
                    f"{settings.collectible_name.title()} #{ball.pk:0X} is not tradeable.",
                    ephemeral=True,
                )
            if await ball.is_locked():
                return await interaction.followup.send(
                    f"{settings.collectible_name.title()} #{ball.pk:0X} is locked for trade.",
                    ephemeral=True,
                )
            view = ConfirmChoiceView(interaction)
            if ball.favorite:
                await interaction.followup.send(
                    f"One or more of the {settings.plural_collectible_name} is favorited, "
                    "are you sure you want to add it to the trade?",
                    view=view,
                    ephemeral=True,
                )
                await view.wait()
                if not view.value:
                    return
            trader.proposal.append(ball)
            await ball.lock_for_trade()
        grammar = (
            f"{settings.collectible_name}"
            if len(self.balls_selected) == 1
            else f"{settings.plural_collectible_name}"
        )
        await interaction.followup.send(
            f"{len(self.balls_selected)} {grammar} added to your proposal.", ephemeral=True
        )
        self.balls_selected.clear()

    @discord.ui.button(label="Clear", style=discord.ButtonStyle.danger)
    async def clear_button(self, interaction: discord.Interaction, button: Button):
        await interaction.response.defer(thinking=True, ephemeral=True)
        self.balls_selected.clear()
        await interaction.followup.send(
            f"You have cleared all currently selected {settings.plural_collectible_name}."
            f"This does not affect {settings.plural_collectible_name} within your trade.\n"
            f"There may be an instance where it shows {settings.plural_collectible_name} on the"
            " current page as selected, this is not the case - "
            "changing page will show the correct state.",
            ephemeral=True,
        )


class BulkAddView(CountryballsSelector):
    async def on_timeout(self) -> None:
        return await super().on_timeout()


class TradeViewSource(menus.ListPageSource):
    def __init__(self, entries: List[TradingUser]):
        super().__init__(entries, per_page=25)

    async def format_page(self, menu, players: List[TradingUser]):
        menu.set_options(players)
        return True  # signal to edit the page


class TradeViewMenu(Pages):
    def __init__(
        self,
        interaction: discord.Interaction["BallsDexBot"],
        proposal: List[TradingUser],
        cog: TradeCog,
    ):
        self.bot = interaction.client
        source = TradeViewSource(proposal)
        super().__init__(source, interaction=interaction)
        self.add_item(self.select_player_menu)
        self.cog = cog

    def set_options(self, players: List[TradingUser]):
        options: List[discord.SelectOption] = []
        for player in players:
            user_obj = player.user
            options.append(
                discord.SelectOption(
                    label=f"{user_obj.display_name}",
                    description=(
                        f"ID: {user_obj.id} | {len(player.proposal)} "
                        f"{settings.plural_collectible_name}"
                    ),
                    value=f"{user_obj.id}",
                )
            )
        self.select_player_menu.options = options

    @discord.ui.select()
    async def select_player_menu(
        self, interaction: discord.Interaction["BallsDexBot"], item: discord.ui.Select
    ):
        player = await Player.get(discord_id=int(item.values[0]))
        trade, trader = self.cog.get_trade(interaction)
        if trade is None or trader is None:
            return await interaction.followup.send(
                "The trade has been cancelled or the user is not part of the trade.",
                ephemeral=True,
            )
        trade_player = (
            trade.trader1 if trade.trader1.user.id == player.discord_id else trade.trader2
        )
        ball_instances = trade_player.proposal
        if len(ball_instances) == 0:
            return await interaction.followup.send(
                f"{trade_player.user} has not added any {settings.plural_collectible_name}.",
                ephemeral=True,
            )

        await interaction.response.defer(thinking=True)
        paginator = CountryballsViewer(interaction, ball_instances)
        await paginator.start()<|MERGE_RESOLUTION|>--- conflicted
+++ resolved
@@ -175,25 +175,17 @@
     def _generate_embed(self):
         add_command = self.cog.add.extras.get("mention", "`/trade add`")
         remove_command = self.cog.remove.extras.get("mention", "`/trade remove`")
-<<<<<<< HEAD
         add_coins_command = self.cog.coins_add.extras.get("mention", "`/trade coins_add`")
         remove_coins_command = self.cog.coins_remove.extras.get("mention", "`/trade coins_remove`")
-=======
         view_command = self.cog.view.extras.get("mention", "`/trade view`")
->>>>>>> f2566dfe
 
         self.embed.title = f"{settings.plural_collectible_name.title()} trading"
         self.embed.color = discord.Colour.blurple()
         self.embed.description = (
-<<<<<<< HEAD
-            f"Add or remove {settings.collectible_name}s you want to propose to the other player "
-            f"using the {add_command} and {remove_command} commands.\n"
+            f"Add or remove {settings.plural_collectible_name} you want to propose "
+            f"to the other player using the {add_command} and {remove_command} commands.\n"
             "You can also add or remove coins using the "
             f"{add_coins_command} and {remove_coins_command} commands.\n"
-=======
-            f"Add or remove {settings.plural_collectible_name} you want to propose "
-            f"to the other player using the {add_command} and {remove_command} commands.\n"
->>>>>>> f2566dfe
             "Once you're finished, click the lock button below to confirm your proposal.\n"
             "You can also lock with nothing if you're receiving a gift.\n\n"
             "*This trade will timeout "
@@ -377,12 +369,8 @@
             except InvalidTradeOperation:
                 log.warning(f"Illegal trade operation between {self.trader1=} and {self.trader2=}")
                 self.embed.description = (
-<<<<<<< HEAD
-                    f":warning: An attempt to modify the {settings.collectible_name}s "
+                    f":warning: An attempt to modify the {settings.plural_collectible_name} "
                     f"or {settings.currency_name} "
-=======
-                    f":warning: An attempt to modify the {settings.plural_collectible_name} "
->>>>>>> f2566dfe
                     "during the trade was detected and the trade was cancelled."
                 )
                 self.embed.colour = discord.Colour.red()
