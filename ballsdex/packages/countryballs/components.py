from __future__ import annotations

import logging
import math
import random
from datetime import datetime
from typing import TYPE_CHECKING, cast

import discord
from discord.ui import Button, Modal, TextInput, View
from prometheus_client import Counter
from tortoise.exceptions import DoesNotExist
from tortoise.timezone import now as datetime_now

from ballsdex.core.models import BallInstance, GuildConfig, Player, specials
from ballsdex.settings import settings

if TYPE_CHECKING:
    from ballsdex.core.bot import BallsDexBot
    from ballsdex.core.models import Special
    from ballsdex.packages.countryballs.countryball import CountryBall

log = logging.getLogger("ballsdex.packages.countryballs.components")
caught_balls = Counter(
    "caught_cb", "Caught countryballs", ["country", "shiny", "special", "guild_size"]
)


class CountryballNamePrompt(Modal, title=f"Catch this {settings.collectible_name}!"):
    name = TextInput(
        label=f"Name of this {settings.collectible_name}",
        style=discord.TextStyle.short,
        placeholder="Your guess",
    )

    def __init__(self, ball: "CountryBall", button: CatchButton):
        super().__init__()
        self.ball = ball
        self.button = button

    async def on_error(self, interaction: discord.Interaction, error: Exception, /) -> None:
        try:
            config = await GuildConfig.get(guild_id=interaction.guild_id)
        except DoesNotExist:
            config = await GuildConfig.create(guild_id=interaction.guild_id, spawn_channel=None)
        log.exception("An error occured in countryball catching prompt", exc_info=error)
        if interaction.response.is_done():
            await interaction.followup.send(
                f"An error occured with this {settings.collectible_name}.",
                ephemeral=config.silent,
            )
        else:
            await interaction.response.send_message(
                f"An error occured with this {settings.collectible_name}.",
                ephemeral=config.silent,
            )

    async def on_submit(self, interaction: discord.Interaction["BallsDexBot"]):
<<<<<<< HEAD
        # TODO: use lock
        player, created = await Player.get_or_create(discord_id=interaction.user.id)
        if self.ball.catched:
            await interaction.response.send_message(
                f"{interaction.user.mention} I was caught already!",
                ephemeral=True,
                allowed_mentions=discord.AllowedMentions(users=player.can_be_mentioned),
=======
        try:
            config = await GuildConfig.get(guild_id=interaction.guild_id)
        except DoesNotExist:
            config = await GuildConfig.create(guild_id=interaction.guild_id, spawn_channel=None)

        if self.ball.catched:
            await interaction.response.send_message(
                f"{interaction.user.mention} I was caught already!",
                ephemeral=config.silent,
>>>>>>> 933e6422
            )
            return

        if self.ball.model.catch_names:
            possible_names = (self.ball.name.lower(), *self.ball.model.catch_names.split(";"))
        else:
            possible_names = (self.ball.name.lower(),)
        if self.ball.model.translations:
            possible_names += tuple(x.lower() for x in self.ball.model.translations.split(";"))

        if self.name.value.lower().strip() in possible_names:
            self.ball.catched = True
            await interaction.response.defer(thinking=True)
            ball, has_caught_before = await self.catch_ball(
                interaction.client, cast(discord.Member, interaction.user)
            )

            special = ""
            if ball.shiny:
                special += f"✨ ***It's a shiny {settings.collectible_name}!*** ✨\n"
            if ball.specialcard and ball.specialcard.catch_phrase:
                special += f"*{ball.specialcard.catch_phrase}*\n"
            if datetime.now().strftime("%m-%d") in self.ball.model.capacity_logic:
                capacity = self.ball.model.capacity_logic[
                    datetime.now().strftime("%m-%d")
                ]  # type: ignore
                catch = capacity["catch"]  # type: ignore
                special += f"{catch}\n"
            if has_caught_before:
                special += (
                    f"This is a **new {settings.collectible_name}** "
                    "that has been added to your completion!"
                )
            await interaction.followup.send(
                f"{interaction.user.mention} You caught **{self.ball.name}!** "
                f"`(#{ball.pk:0X}, {ball.attack_bonus:+}%/{ball.health_bonus:+}%)`\n\n"
                f"{special}",
                allowed_mentions=discord.AllowedMentions(users=player.can_be_mentioned),
            )
            self.button.disabled = True
            await interaction.followup.edit_message(self.ball.message.id, view=self.button.view)
        else:
            await interaction.response.send_message(
<<<<<<< HEAD
                f"{interaction.user.mention} Wrong name!",
                allowed_mentions=discord.AllowedMentions(users=player.can_be_mentioned),
=======
                f"{interaction.user.mention} Wrong name!", ephemeral=config.silent
>>>>>>> 933e6422
            )

    async def catch_ball(
        self, bot: "BallsDexBot", user: discord.Member
    ) -> tuple[BallInstance, bool]:
        player, created = await Player.get_or_create(discord_id=user.id)

        # stat may vary by +/- 20% of base stat
        bonus_attack = random.randint(-settings.max_attack_bonus, settings.max_attack_bonus)
        bonus_health = random.randint(-settings.max_health_bonus, settings.max_health_bonus)
        shiny = random.randint(1, 2048) == 1

        # check if we can spawn cards with a special background
        special: "Special | None" = None
        population = [x for x in specials.values() if x.start_date <= datetime_now() <= x.end_date]
        if not shiny and population:
            # Here we try to determine what should be the chance of having a common card
            # since the rarity field is a value between 0 and 1, 1 being no common
            # and 0 only common, we get the remaining value by doing (1-rarity)
            # We then sum each value for each current event, and we should get an algorithm
            # that kinda makes sense.
            common_weight = sum(1 - x.rarity for x in population)

            weights = [x.rarity for x in population] + [common_weight]
            # None is added representing the common countryball
            special = random.choices(population=population + [None], weights=weights, k=1)[0]

        is_new = not await BallInstance.filter(player=player, ball=self.ball.model).exists()
        if datetime.now().strftime("%m-%d") in self.ball.model.capacity_logic:
            extra_data = self.ball.model.capacity_logic[
                datetime.now().strftime("%m-%d")
            ]  # type: ignore
        else:
            extra_data = {}
        ball = await BallInstance.create(
            ball=self.ball.model,
            player=player,
            shiny=shiny,
            special=special,
            attack_bonus=bonus_attack,
            health_bonus=bonus_health,
            server_id=user.guild.id,
            spawned_time=self.ball.time,
            extra_data=extra_data,
        )
        if user.id in bot.catch_log:
            log.info(
                f"{user} caught {settings.collectible_name}"
                f" {self.ball.model}, {shiny=} {special=}",
            )
        else:
            log.debug(
                f"{user} caught {settings.collectible_name}"
                f" {self.ball.model}, {shiny=} {special=}",
            )
        if user.guild.member_count:
            caught_balls.labels(
                country=self.ball.model.country,
                shiny=shiny,
                special=special,
                # observe the size of the server, rounded to the nearest power of 10
                guild_size=10 ** math.ceil(math.log(max(user.guild.member_count - 1, 1), 10)),
            ).inc()
        return ball, is_new


class CatchButton(Button):
    def __init__(self, ball: "CountryBall"):
        super().__init__(style=discord.ButtonStyle.primary, label="Catch me!")
        self.ball = ball

    async def callback(self, interaction: discord.Interaction):
        if self.ball.catched:
            await interaction.response.send_message("I was caught already!", ephemeral=True)
        else:
            await interaction.response.send_modal(CountryballNamePrompt(self.ball, self))


class CatchView(View):
    def __init__(self, ball: "CountryBall"):
        super().__init__()
        self.ball = ball
        self.button = CatchButton(ball)
        self.add_item(self.button)

    async def interaction_check(self, interaction: discord.Interaction["BallsDexBot"], /) -> bool:
        return await interaction.client.blacklist_check(interaction)

    async def on_timeout(self):
        self.button.disabled = True
        if self.ball.message:
            try:
                await self.ball.message.edit(view=self)
            except discord.HTTPException:
                pass<|MERGE_RESOLUTION|>--- conflicted
+++ resolved
@@ -56,15 +56,8 @@
             )
 
     async def on_submit(self, interaction: discord.Interaction["BallsDexBot"]):
-<<<<<<< HEAD
         # TODO: use lock
         player, created = await Player.get_or_create(discord_id=interaction.user.id)
-        if self.ball.catched:
-            await interaction.response.send_message(
-                f"{interaction.user.mention} I was caught already!",
-                ephemeral=True,
-                allowed_mentions=discord.AllowedMentions(users=player.can_be_mentioned),
-=======
         try:
             config = await GuildConfig.get(guild_id=interaction.guild_id)
         except DoesNotExist:
@@ -74,7 +67,7 @@
             await interaction.response.send_message(
                 f"{interaction.user.mention} I was caught already!",
                 ephemeral=config.silent,
->>>>>>> 933e6422
+                allowed_mentions=discord.AllowedMentions(users=player.can_be_mentioned),
             )
             return
 
@@ -118,12 +111,9 @@
             await interaction.followup.edit_message(self.ball.message.id, view=self.button.view)
         else:
             await interaction.response.send_message(
-<<<<<<< HEAD
                 f"{interaction.user.mention} Wrong name!",
                 allowed_mentions=discord.AllowedMentions(users=player.can_be_mentioned),
-=======
-                f"{interaction.user.mention} Wrong name!", ephemeral=config.silent
->>>>>>> 933e6422
+                ephemeral=config.silent,
             )
 
     async def catch_ball(
