--- conflicted
+++ resolved
@@ -451,7 +451,6 @@
                 f"This is a **new {settings.collectible_name}** "
                 "that has been added to your completion!\n"
             )
-<<<<<<< HEAD
         if tortoise_now().strftime("%m-%d") in self.model.capacity_logic and (
             self.model.capacity_logic[tortoise_now().strftime("%m-%d")].get("catch") is not None
         ):
@@ -552,21 +551,4 @@
     io = BytesIO()
     newimg.save(io, format="PNG")
     io.seek(0)
-    return io
-=======
-
-        caught_message = (
-            random.choice(settings.caught_messages).format(
-                user=mention,
-                collectible=settings.collectible_name,
-                ball=self.name,
-                collectibles=settings.plural_collectible_name,
-            )
-            + " "
-        )
-
-        return (
-            caught_message
-            + f"`(#{ball.pk:0X}, {ball.attack_bonus:+}%/{ball.health_bonus:+}%)`\n\n{text}"
-        )
->>>>>>> cbb27da6
+    return io