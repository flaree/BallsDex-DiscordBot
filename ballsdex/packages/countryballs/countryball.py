--- conflicted
+++ resolved
@@ -71,7 +71,7 @@
             await interaction.followup.send(
                 slow_message,
                 ephemeral=True,
-                allowed_mentions=can_mention([player]),
+                allowed_mentions=await can_mention([player]),
             )
             return
 
@@ -88,23 +88,9 @@
                 collectibles=settings.plural_collectible_name,
                 wrong=wrong_name,
             )
-
             await interaction.followup.send(
-<<<<<<< HEAD
-                f"{interaction.user.mention} {self.view.get_message(ball, has_caught_before)}",
-                allowed_mentions=can_mention([player]),
-            )
-            await interaction.followup.edit_message(self.view.message.id, view=self.view)
-        else:
-            await interaction.followup.send(
-                f"{interaction.user.mention} Wrong name!",
-                allowed_mentions=can_mention([player]),
-=======
                 wrong_message,
-                allowed_mentions=discord.AllowedMentions(
-                    users=player.can_be_mentioned, everyone=False, roles=False
-                ),
->>>>>>> d75cfc0e
+                allowed_mentions=await can_mention([player]),
                 ephemeral=False,
             )
             return
