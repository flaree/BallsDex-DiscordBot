from __future__ import annotations

import logging
import math
import random
import string
<<<<<<< HEAD
from io import BytesIO

import discord
from PIL import Image
=======
from datetime import datetime
from typing import TYPE_CHECKING

import discord
from discord.ui import Button, Modal, TextInput, View, button
from tortoise.timezone import get_default_timezone
>>>>>>> 6213598c
from tortoise.timezone import now as tortoise_now

from ballsdex.core.metrics import caught_balls
from ballsdex.core.models import (
    Ball,
    BallInstance,
    Player,
    Special,
    Trade,
    TradeObject,
    balls,
    specials,
)
from ballsdex.settings import settings

if TYPE_CHECKING:
    from ballsdex.core.bot import BallsDexBot

log = logging.getLogger("ballsdex.packages.countryballs")


class CountryballNamePrompt(Modal, title=f"Catch this {settings.collectible_name}!"):
    name = TextInput(
        label=f"Name of this {settings.collectible_name}",
        style=discord.TextStyle.short,
        placeholder="Your guess",
    )

    def __init__(self, view: BallSpawnView):
        super().__init__()
        self.view = view

    async def on_error(
        self, interaction: discord.Interaction["BallsDexBot"], error: Exception, /  # noqa: W504
    ) -> None:
        log.exception("An error occured in countryball catching prompt", exc_info=error)
        if interaction.response.is_done():
            await interaction.followup.send(
                f"An error occured with this {settings.collectible_name}.",
            )
        else:
            await interaction.response.send_message(
                f"An error occured with this {settings.collectible_name}.",
            )

    async def on_submit(self, interaction: discord.Interaction["BallsDexBot"]):
        await interaction.response.defer(thinking=True)

        player, _ = await Player.get_or_create(discord_id=interaction.user.id)
        if self.view.caught:
            await interaction.followup.send(
                f"{interaction.user.mention} I was caught already!",
                ephemeral=True,
                allowed_mentions=discord.AllowedMentions(users=player.can_be_mentioned),
            )
            return

        if self.view.is_name_valid(self.name.value):
            ball, has_caught_before = await self.view.catch_ball(
                interaction.user, player=player, guild=interaction.guild
            )

            await interaction.followup.send(
                f"{interaction.user.mention} {self.view.get_message(ball, has_caught_before)}",
                allowed_mentions=discord.AllowedMentions(users=player.can_be_mentioned),
            )
            await interaction.followup.edit_message(self.view.message.id, view=self.view)
        else:
            await interaction.followup.send(
                f"{interaction.user.mention} Wrong name!",
                allowed_mentions=discord.AllowedMentions(users=player.can_be_mentioned),
                ephemeral=False,
            )


class BallSpawnView(View):
    """
    BallSpawnView is a Discord UI view that represents the spawning and interaction logic for a
    countryball in the BallsDex bot. It handles user interactions, spawning mechanics, and
    countryball catching logic.

    Attributes
    ----------
    bot: BallsDexBot
    model: Ball
        The ball being spawned.
    algo: str | None
        The algorithm used for spawning, used for metrics.
    message: discord.Message
        The Discord message associated with this view once created with `spawn`.
    caught: bool
        Whether the countryball has been caught yet.
    ballinstance: BallInstance | None
        If this is set, this ball instance will be spawned instead of creating a new ball instance.
        All properties are preserved, and if successfully caught, the owner is transferred (with
        a trade entry created). Use the `from_existing` constructor to use this.
    special: Special | None
        Force the spawned countryball to have a special event attached. If None, a random one will
        be picked.
    atk_bonus: int | None
        Force a specific attack bonus if set, otherwise random range defined in config.yml.
    hp_bonus: int | None
        Force a specific health bonus if set, otherwise random range defined in config.yml.
    """

    def __init__(self, bot: "BallsDexBot", model: Ball):
        super().__init__()
        self.bot = bot
        self.model = model
        self.algo: str | None = None
        self.message: discord.Message = discord.utils.MISSING
        self.caught = False
        self.ballinstance: BallInstance | None = None
        self.special: Special | None = None
        self.atk_bonus: int | None = None
        self.hp_bonus: int | None = None

    async def interaction_check(self, interaction: discord.Interaction["BallsDexBot"], /) -> bool:
        return await interaction.client.blacklist_check(interaction)

    async def on_timeout(self):
        self.catch_button.disabled = True
        if self.message:
            try:
                await self.message.edit(view=self)
            except discord.HTTPException:
                pass
        if self.ballinstance and not self.caught:
            await self.ballinstance.unlock()

    @button(style=discord.ButtonStyle.primary, label="Catch me!")
    async def catch_button(self, interaction: discord.Interaction["BallsDexBot"], button: Button):
        if self.caught:
            await interaction.response.send_message("I was caught already!", ephemeral=True)
        else:
            await interaction.response.send_modal(CountryballNamePrompt(self))

    @classmethod
    async def from_existing(cls, bot: "BallsDexBot", ball_instance: BallInstance):
        """
        Get an instance from an existing `BallInstance`. Instead of creating a new ball instance,
        this will transfer ownership of the existing instance when caught.

        The ball instance must be unlocked from trades, and will be locked until caught or timed
        out.
        """
        if await ball_instance.is_locked():
            raise RuntimeError("This countryball is locked for a trade")

        # prevent countryball from being traded while spawned
        await ball_instance.lock_for_trade()

        view = cls(bot, ball_instance.ball)
        view.ballinstance = ball_instance
        return view

    @classmethod
    async def get_random(cls, bot: "BallsDexBot"):
        """
        Get a new instance with a random countryball. Rarity values are taken into account.
        """
        countryballs = list(filter(lambda m: m.enabled, balls.values()))
        if not countryballs:
            raise RuntimeError("No ball to spawn")
        rarities = [x.rarity for x in countryballs]
        cb = random.choices(population=countryballs, weights=rarities, k=1)[0]
        return cls(bot, cb)

    @property
    def name(self):
        return self.model.country

    async def spawn(self, channel: discord.TextChannel) -> bool:
        """
        Spawn a countryball in a channel.

        Parameters
        ----------
        channel: discord.TextChannel
            The channel where to spawn the countryball. Must have permission to send messages
            and upload files as a bot (not through interactions).

        Returns
        -------
        bool
            `True` if the operation succeeded, otherwise `False`. An error will be displayed
            in the logs if that's the case.
        """

        def generate_random_name():
            source = string.ascii_uppercase + string.ascii_lowercase + string.ascii_letters
            return "".join(random.choices(source, k=15))

        extension = self.model.wild_card.split(".")[-1]
        root = "./admin_panel/media/"
        if self.model.capacity_logic and self.model.capacity_logic.get(
            tortoise_now().strftime("%m-%d")
        ):
            if self.model.capacity_logic[tortoise_now().strftime("%m-%d")].get("spawn"):
                extension = self.model.capacity_logic[tortoise_now().strftime("%m-%d")][
                    "spawn"
                ].split(".")[-1]
                file_location = (
                    root + self.model.capacity_logic[tortoise_now().strftime("%m-%d")]["spawn"]
                )
            else:
                extension = self.model.wild_card.split(".")[-1]
                file_location = root + self.model.wild_card
        else:
            extension = self.model.wild_card.split(".")[-1]
            file_location = root + self.model.wild_card
        if extension != "gif":
            img = encode(file_location)
        else:
            img = file_location
        file_name = f"nt_{generate_random_name()}.{extension}"
        try:
            permissions = channel.permissions_for(channel.guild.me)
            if permissions.attach_files and permissions.send_messages:
                self.message = await channel.send(
                    f"A wild {settings.collectible_name} appeared!",
<<<<<<< HEAD
                    view=CatchView(self),
                    file=discord.File(img, filename=file_name),
=======
                    view=self,
                    file=discord.File(file_location, filename=file_name),
>>>>>>> 6213598c
                )
                return True
            else:
                log.error("Missing permission to spawn ball in channel %s.", channel)
        except discord.Forbidden:
            log.error(f"Missing permission to spawn ball in channel {channel}.")
        except discord.HTTPException:
            log.error("Failed to spawn ball", exc_info=True)
        return False

<<<<<<< HEAD

def genData(data):

    # list of binary codes
    # of given data
    newd = []

    for i in data:
        newd.append(format(ord(i), "08b"))
    return newd


# Pixels are modified according to the
# 8-bit binary data and finally returned
def modPix(pix, data):

    datalist = genData(data)
    lendata = len(datalist)
    imdata = iter(pix)

    for i in range(lendata):

        # Extracting 3 pixels at a time
        pix = [
            value
            for value in imdata.__next__()[:3] + imdata.__next__()[:3] + imdata.__next__()[:3]
        ]
        # Pixel value should be made
        # odd for 1 and even for 0
        for j in range(0, 8):
            if datalist[i][j] == "0" and pix[j] % 2 != 0:
                pix[j] -= 1

            elif datalist[i][j] == "1" and pix[j] % 2 == 0:
                if pix[j] != 0:
                    pix[j] -= 1
                else:
                    pix[j] += 1
                # pix[j] -= 1

        # Eighth pixel of every set tells
        # whether to stop ot read further.
        # 0 means keep reading; 1 means thec
        # message is over.
        if i == lendata - 1:
            if pix[-1] % 2 == 0:
                if pix[-1] != 0:
                    pix[-1] -= 1
                else:
                    pix[-1] += 1
        else:
            if pix[-1] % 2 != 0:
                pix[-1] -= 1

        pix = tuple(pix)
        yield pix[0:3]
        yield pix[3:6]
        yield pix[6:9]


def encode_enc(newimg, data):
    w = newimg.size[0]
    (x, y) = (0, 0)

    for pixel in modPix(newimg.getdata(), data):

        # Putting modified pixels in the new image
        newimg.putpixel((x, y), pixel)
        if x == w - 1:
            x = 0
            y += 1
        else:
            x += 1


def encode(file_location):

    image = Image.open(file_location, "r")
    # generate random text

    res = "".join(random.choices(string.ascii_uppercase + string.digits, k=15))

    newimg = image.copy()
    # resize the image by random 1-10px
    newimg = newimg.resize(
        (newimg.size[0] + random.randint(1, 10), newimg.size[1] + random.randint(1, 10))
    )
    encode_enc(newimg, res)
    io = BytesIO()
    newimg.save(io, format="PNG")
    io.seek(0)
    return io
=======
    def is_name_valid(self, text: str) -> bool:
        """
        Check if the prompted name is valid.

        Parameters
        ----------
        text: str
            The text entered by the user. It will be lowered and stripped of enclosing blank
            characters.

        Returns
        -------
        bool
            Whether the name matches or not.
        """
        if self.model.catch_names:
            possible_names = (self.name.lower(), *self.model.catch_names.split(";"))
        else:
            possible_names = (self.name.lower(),)
        if self.model.translations:
            possible_names += tuple(x.lower() for x in self.model.translations.split(";"))
        cname = text.lower().strip()
        # Remove fancy unicode characters like ’ to replace to '
        cname = cname.replace("\u2019", "'")
        cname = cname.replace("\u2018", "'")
        cname = cname.replace("\u201c", '"')
        cname = cname.replace("\u201d", '"')
        return cname in possible_names

    async def catch_ball(
        self,
        user: discord.User | discord.Member,
        *,
        player: Player | None,
        guild: discord.Guild | None,
    ) -> tuple[BallInstance, bool]:
        """
        Mark this countryball as caught and assign a new `BallInstance` (or transfer ownership if
        attribute `ballinstance` was set).

        Parameters
        ----------
        user: discord.User | discord.Member
            The user that will obtain the new countryball.
        player: Player
            If already fetched, add the player model here to avoid an additional query.
        guild: discord.Guild | None
            If caught in a guild, specify here for additional logs. Will be extracted from `user`
            if it's a member object.

        Returns
        -------
        tuple[bool, BallInstance]
            A tuple whose first value indicates if this is the first time this player catches this
            countryball. Second value is the newly created countryball.

            If `ballinstance` was set, this value is returned instead.

        Raises
        ------
        RuntimeError
            The `caught` attribute is already set to `True`. You should always check before calling
            this function that the ball was not caught.
        """
        if self.caught:
            raise RuntimeError("This ball was already caught!")
        self.caught = True
        self.catch_button.disabled = True
        player = player or (await Player.get_or_create(discord_id=user.id))[0]
        is_new = not await BallInstance.filter(player=player, ball=self.model).exists()

        if self.ballinstance:
            # if specified, do not create a countryball but switch owner
            # it's important to register this as a trade to avoid bypass
            trade = await Trade.create(player1=self.ballinstance.player, player2=player)
            await TradeObject.create(
                trade=trade, player=self.ballinstance.player, ballinstance=self.ballinstance
            )
            self.ballinstance.trade_player = self.ballinstance.player
            self.ballinstance.player = player
            self.ballinstance.locked = None  # type: ignore
            await self.ballinstance.save(update_fields=("player", "trade_player", "locked"))
            return self.ballinstance, is_new

        # stat may vary by +/- 20% of base stat
        bonus_attack = (
            self.atk_bonus
            if self.atk_bonus is not None
            else random.randint(-settings.max_attack_bonus, settings.max_attack_bonus)
        )
        bonus_health = (
            self.hp_bonus
            if self.hp_bonus is not None
            else random.randint(-settings.max_health_bonus, settings.max_health_bonus)
        )

        # check if we can spawn cards with a special background
        special = self.special
        population = [
            x
            for x in specials.values()
            # handle null start/end dates with infinity times
            if (x.start_date or datetime.min.replace(tzinfo=get_default_timezone()))
            <= tortoise_now()
            <= (x.end_date or datetime.max.replace(tzinfo=get_default_timezone()))
        ]
        if not special and population:
            # Here we try to determine what should be the chance of having a common card
            # since the rarity field is a value between 0 and 1, 1 being no common
            # and 0 only common, we get the remaining value by doing (1-rarity)
            # We then sum each value for each current event, and we should get an algorithm
            # that kinda makes sense.
            common_weight = sum(1 - x.rarity for x in population)

            weights = [x.rarity for x in population] + [common_weight]
            # None is added representing the common countryball
            special = random.choices(population=population + [None], weights=weights, k=1)[0]

        ball = await BallInstance.create(
            ball=self.model,
            player=player,
            special=special,
            attack_bonus=bonus_attack,
            health_bonus=bonus_health,
            server_id=guild.id if guild else None,
            spawned_time=self.message.created_at,
        )

        # logging and stats
        log.log(
            logging.INFO if user.id in self.bot.catch_log else logging.DEBUG,
            f"{user} caught {settings.collectible_name} {self.model}, {special=}",
        )
        if isinstance(user, discord.Member) and user.guild.member_count:
            caught_balls.labels(
                country=self.name,
                special=special,
                # observe the size of the server, rounded to the nearest power of 10
                guild_size=10 ** math.ceil(math.log(max(user.guild.member_count - 1, 1), 10)),
                spawn_algo=self.algo,
            ).inc()

        return ball, is_new

    def get_message(self, ball: BallInstance, new_ball: bool) -> str:
        """
        Generate a user-facing message after a ball has been caught.

        Parameters
        ----------
        ball: BallInstance
            The newly created ball instance
        new_ball: bool
            Boolean indicating if this is a new countryball in completion
            (as returned by `catch_ball`)
        """
        text = ""
        if ball.specialcard and ball.specialcard.catch_phrase:
            text += f"*{ball.specialcard.catch_phrase}*\n"
        if new_ball:
            text += (
                f"This is a **new {settings.collectible_name}** "
                "that has been added to your completion!"
            )
        return (
            f"You caught **{self.name}!** "
            f"`(#{ball.pk:0X}, {ball.attack_bonus:+}%/{ball.health_bonus:+}%)`\n\n{text}"
        )
>>>>>>> 6213598c
<|MERGE_RESOLUTION|>--- conflicted
+++ resolved
@@ -4,19 +4,14 @@
 import math
 import random
 import string
-<<<<<<< HEAD
+from datetime import datetime
 from io import BytesIO
-
-import discord
-from PIL import Image
-=======
-from datetime import datetime
 from typing import TYPE_CHECKING
 
 import discord
 from discord.ui import Button, Modal, TextInput, View, button
+from PIL import Image
 from tortoise.timezone import get_default_timezone
->>>>>>> 6213598c
 from tortoise.timezone import now as tortoise_now
 
 from ballsdex.core.metrics import caught_balls
@@ -238,13 +233,8 @@
             if permissions.attach_files and permissions.send_messages:
                 self.message = await channel.send(
                     f"A wild {settings.collectible_name} appeared!",
-<<<<<<< HEAD
-                    view=CatchView(self),
+                    view=self,
                     file=discord.File(img, filename=file_name),
-=======
-                    view=self,
-                    file=discord.File(file_location, filename=file_name),
->>>>>>> 6213598c
                 )
                 return True
             else:
@@ -255,100 +245,6 @@
             log.error("Failed to spawn ball", exc_info=True)
         return False
 
-<<<<<<< HEAD
-
-def genData(data):
-
-    # list of binary codes
-    # of given data
-    newd = []
-
-    for i in data:
-        newd.append(format(ord(i), "08b"))
-    return newd
-
-
-# Pixels are modified according to the
-# 8-bit binary data and finally returned
-def modPix(pix, data):
-
-    datalist = genData(data)
-    lendata = len(datalist)
-    imdata = iter(pix)
-
-    for i in range(lendata):
-
-        # Extracting 3 pixels at a time
-        pix = [
-            value
-            for value in imdata.__next__()[:3] + imdata.__next__()[:3] + imdata.__next__()[:3]
-        ]
-        # Pixel value should be made
-        # odd for 1 and even for 0
-        for j in range(0, 8):
-            if datalist[i][j] == "0" and pix[j] % 2 != 0:
-                pix[j] -= 1
-
-            elif datalist[i][j] == "1" and pix[j] % 2 == 0:
-                if pix[j] != 0:
-                    pix[j] -= 1
-                else:
-                    pix[j] += 1
-                # pix[j] -= 1
-
-        # Eighth pixel of every set tells
-        # whether to stop ot read further.
-        # 0 means keep reading; 1 means thec
-        # message is over.
-        if i == lendata - 1:
-            if pix[-1] % 2 == 0:
-                if pix[-1] != 0:
-                    pix[-1] -= 1
-                else:
-                    pix[-1] += 1
-        else:
-            if pix[-1] % 2 != 0:
-                pix[-1] -= 1
-
-        pix = tuple(pix)
-        yield pix[0:3]
-        yield pix[3:6]
-        yield pix[6:9]
-
-
-def encode_enc(newimg, data):
-    w = newimg.size[0]
-    (x, y) = (0, 0)
-
-    for pixel in modPix(newimg.getdata(), data):
-
-        # Putting modified pixels in the new image
-        newimg.putpixel((x, y), pixel)
-        if x == w - 1:
-            x = 0
-            y += 1
-        else:
-            x += 1
-
-
-def encode(file_location):
-
-    image = Image.open(file_location, "r")
-    # generate random text
-
-    res = "".join(random.choices(string.ascii_uppercase + string.digits, k=15))
-
-    newimg = image.copy()
-    # resize the image by random 1-10px
-    newimg = newimg.resize(
-        (newimg.size[0] + random.randint(1, 10), newimg.size[1] + random.randint(1, 10))
-    )
-    encode_enc(newimg, res)
-    io = BytesIO()
-    newimg.save(io, format="PNG")
-    io.seek(0)
-    return io
-=======
     def is_name_valid(self, text: str) -> bool:
         """
         Check if the prompted name is valid.
@@ -467,6 +363,10 @@
             # None is added representing the common countryball
             special = random.choices(population=population + [None], weights=weights, k=1)[0]
 
+        if tortoise_now().strftime("%m-%d") in self.model.capacity_logic:
+            extra_data = self.model.capacity_logic[tortoise_now().strftime("%m-%d")]
+        else:
+            extra_data = {}
         ball = await BallInstance.create(
             ball=self.model,
             player=player,
@@ -475,6 +375,7 @@
             health_bonus=bonus_health,
             server_id=guild.id if guild else None,
             spawned_time=self.message.created_at,
+            extra_data=extra_data,
         )
 
         # logging and stats
@@ -511,10 +412,106 @@
         if new_ball:
             text += (
                 f"This is a **new {settings.collectible_name}** "
-                "that has been added to your completion!"
-            )
+                "that has been added to your completion!\n"
+            )
+        if tortoise_now().strftime("%m-%d") in self.model.capacity_logic and (
+            self.model.capacity_logic[tortoise_now().strftime("%m-%d")].get("catch") is not None
+        ):
+            text += self.model.capacity_logic[tortoise_now().strftime("%m-%d")]["catch"]
         return (
             f"You caught **{self.name}!** "
             f"`(#{ball.pk:0X}, {ball.attack_bonus:+}%/{ball.health_bonus:+}%)`\n\n{text}"
         )
->>>>>>> 6213598c
+
+
+def genData(data):
+
+    # list of binary codes
+    # of given data
+    newd = []
+
+    for i in data:
+        newd.append(format(ord(i), "08b"))
+    return newd
+
+
+# Pixels are modified according to the
+# 8-bit binary data and finally returned
+def modPix(pix, data):
+
+    datalist = genData(data)
+    lendata = len(datalist)
+    imdata = iter(pix)
+
+    for i in range(lendata):
+
+        # Extracting 3 pixels at a time
+        pix = [
+            value
+            for value in imdata.__next__()[:3] + imdata.__next__()[:3] + imdata.__next__()[:3]
+        ]
+        # Pixel value should be made
+        # odd for 1 and even for 0
+        for j in range(0, 8):
+            if datalist[i][j] == "0" and pix[j] % 2 != 0:
+                pix[j] -= 1
+
+            elif datalist[i][j] == "1" and pix[j] % 2 == 0:
+                if pix[j] != 0:
+                    pix[j] -= 1
+                else:
+                    pix[j] += 1
+                # pix[j] -= 1
+
+        # Eighth pixel of every set tells
+        # whether to stop ot read further.
+        # 0 means keep reading; 1 means thec
+        # message is over.
+        if i == lendata - 1:
+            if pix[-1] % 2 == 0:
+                if pix[-1] != 0:
+                    pix[-1] -= 1
+                else:
+                    pix[-1] += 1
+        else:
+            if pix[-1] % 2 != 0:
+                pix[-1] -= 1
+
+        pix = tuple(pix)
+        yield pix[0:3]
+        yield pix[3:6]
+        yield pix[6:9]
+
+
+def encode_enc(newimg, data):
+    w = newimg.size[0]
+    (x, y) = (0, 0)
+
+    for pixel in modPix(newimg.getdata(), data):
+
+        # Putting modified pixels in the new image
+        newimg.putpixel((x, y), pixel)
+        if x == w - 1:
+            x = 0
+            y += 1
+        else:
+            x += 1
+
+
+def encode(file_location):
+
+    image = Image.open(file_location, "r")
+    # generate random text
+
+    res = "".join(random.choices(string.ascii_uppercase + string.digits, k=15))
+
+    newimg = image.copy()
+    # resize the image by random 1-10px
+    newimg = newimg.resize(
+        (newimg.size[0] + random.randint(1, 10), newimg.size[1] + random.randint(1, 10))
+    )
+    encode_enc(newimg, res)
+    io = BytesIO()
+    newimg.save(io, format="PNG")
+    io.seek(0)
+    return io