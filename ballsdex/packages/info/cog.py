--- conflicted
+++ resolved
@@ -99,14 +99,12 @@
                 permissions=self.bot.application.install_params.permissions,
                 scopes=self.bot.application.install_params.scopes,
             )
-<<<<<<< HEAD
         cog = self.bot.get_cog("IPC")
         if cog:
             result = await cog.handler("guild_count", self.bot.cluster_count)
             servers = sum(result)
         else:
             servers = len(self.bot.guilds)
-=======
 
         bot_info = await self.bot.application_info()
         if bot_info.team:
@@ -119,7 +117,6 @@
             f"({settings.github_link}) by El Laggron and maintained by the Ballsdex Team "
             f"and community of [contributors]({settings.github_link}/graphs/contributors)."
         )
->>>>>>> fae40f30
         embed.description = (
             f"{' '.join(str(x) for x in balls)}\n"
             f"{settings.about_description}\n"
@@ -127,14 +124,9 @@
             f"**{balls_count:,}** {settings.collectible_name}s to collect\n"
             f"**{players_count:,}** players that caught "
             f"**{balls_instances_count:,}** {settings.collectible_name}s\n"
-<<<<<<< HEAD
             f"**{servers:,}** servers playing\n\n"
-            "This bot was made by **El Laggron**, consider supporting me on my "
-=======
-            f"**{len(self.bot.guilds):,}** servers playing\n\n"
             f"{dex_credits}\n\n"
             "Consider supporting El Laggron on "
->>>>>>> fae40f30
             "[Patreon](https://patreon.com/retke) :heart:\n\n"
             f"[Discord server]({settings.discord_invite}) • [Invite me]({invite_link}) • "
             f"[Source code and issues]({settings.github_link})\n"
