--- conflicted
+++ resolved
@@ -124,13 +124,8 @@
             f"*Running version **[{ballsdex_version}]({settings.github_link}/releases)***\n\n"
             f"**{balls_count:,}** {settings.plural_collectible_name} to collect\n"
             f"**{players_count:,}** players that caught "
-<<<<<<< HEAD
-            f"**{balls_instances_count:,}** {settings.collectible_name}s\n"
+            f"**{balls_instances_count:,}** {settings.plural_collectible_name}s\n"
             f"**{servers:,}** servers playing\n\n"
-=======
-            f"**{balls_instances_count:,}** {settings.plural_collectible_name}\n"
-            f"**{len(self.bot.guilds):,}** servers playing\n\n"
->>>>>>> 6178b7a6
             f"{dex_credits}\n\n"
             "Consider supporting El Laggron on "
             "[Patreon](https://patreon.com/retke) :heart:\n\n"
