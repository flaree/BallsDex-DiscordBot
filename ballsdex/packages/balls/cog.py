import enum
import logging
from typing import TYPE_CHECKING

import discord
from discord import app_commands
from discord.ext import commands
from discord.ui import Button, View, button
from tortoise.exceptions import DoesNotExist
from tortoise.functions import Count

from ballsdex.core.models import BallInstance, DonationPolicy, Player, Trade, TradeObject, balls
from ballsdex.core.utils.buttons import ConfirmChoiceView
from ballsdex.core.utils.paginator import FieldPageSource, Pages
from ballsdex.core.utils.sorting import SortingChoices, sort_balls
from ballsdex.core.utils.transformers import (
    BallEnabledTransform,
    BallInstanceTransform,
    SpecialEnabledTransform,
    TradeCommandType,
)
from ballsdex.core.utils.utils import inventory_privacy, is_staff
from ballsdex.packages.balls.countryballs_paginator import CountryballsViewer
from ballsdex.settings import settings

if TYPE_CHECKING:
    from ballsdex.core.bot import BallsDexBot

log = logging.getLogger("ballsdex.packages.countryballs")


class DonationRequest(View):
    def __init__(
        self,
        bot: "BallsDexBot",
        interaction: discord.Interaction,
        countryball: BallInstance,
        new_player: Player,
    ):
        super().__init__(timeout=120)
        self.bot = bot
        self.original_interaction = interaction
        self.countryball = countryball
        self.new_player = new_player

    async def interaction_check(self, interaction: discord.Interaction, /) -> bool:
        if interaction.user.id != self.new_player.discord_id:
            await interaction.response.send_message(
                "You are not allowed to interact with this menu.", ephemeral=True
            )
            return False
        return True

    async def on_timeout(self):
        for item in self.children:
            item.disabled = True  # type: ignore
        try:
            await self.original_interaction.followup.edit_message(
                "@original", view=self  # type: ignore
            )
        except discord.NotFound:
            pass
        await self.countryball.unlock()

    @button(
        style=discord.ButtonStyle.success, emoji="\N{HEAVY CHECK MARK}\N{VARIATION SELECTOR-16}"
    )
    async def accept(self, interaction: discord.Interaction, button: Button):
        self.stop()
        for item in self.children:
            item.disabled = True  # type: ignore
        self.countryball.favorite = False
        self.countryball.trade_player = self.countryball.player
        self.countryball.player = self.new_player
        await self.countryball.save()
        trade = await Trade.create(player1=self.countryball.trade_player, player2=self.new_player)
        await TradeObject.create(
            trade=trade, ballinstance=self.countryball, player=self.countryball.trade_player
        )
        await interaction.response.edit_message(
            content=interaction.message.content  # type: ignore
            + "\n\N{WHITE HEAVY CHECK MARK} The donation was accepted!",
            view=self,
        )
        await self.countryball.unlock()

    @button(
        style=discord.ButtonStyle.danger,
        emoji="\N{HEAVY MULTIPLICATION X}\N{VARIATION SELECTOR-16}",
    )
    async def deny(self, interaction: discord.Interaction, button: Button):
        self.stop()
        for item in self.children:
            item.disabled = True  # type: ignore
        await interaction.response.edit_message(
            content=interaction.message.content  # type: ignore
            + "\n\N{CROSS MARK} The donation was denied.",
            view=self,
        )
        await self.countryball.unlock()


class DuplicateType(enum.Enum):
    countryballs = "countryballs"
    specials = "specials"


class Balls(commands.GroupCog, group_name=settings.players_group_cog_name):
    """
    View and manage your countryballs collection.
    """

    def __init__(self, bot: "BallsDexBot"):
        self.bot = bot

    @app_commands.command()
    @app_commands.checks.cooldown(1, 10, key=lambda i: i.user.id)
    async def list(
        self,
        interaction: discord.Interaction["BallsDexBot"],
        user: discord.User | None = None,
        sort: SortingChoices | None = None,
        reverse: bool = False,
        countryball: BallEnabledTransform | None = None,
        special: SpecialEnabledTransform | None = None,
    ):
        """
        List your countryballs.

        Parameters
        ----------
        user: discord.User
            The user whose collection you want to view, if not yours.
        sort: SortingChoices
            Choose how countryballs are sorted. Can be used to show duplicates.
        reverse: bool
            Reverse the output of the list.
        countryball: Ball
            Filter the list by a specific countryball.
        special: Special
            Filter the list by a specific special event.
        """
        user_obj = user or interaction.user
        await interaction.response.defer(thinking=True)

        try:
            player = await Player.get(discord_id=user_obj.id)
        except DoesNotExist:
            if user_obj == interaction.user:
                await interaction.followup.send(
                    f"You don't have any {settings.plural_collectible_name} yet."
                )
            else:
                await interaction.followup.send(
                    f"{user_obj.name} doesn't have any {settings.plural_collectible_name} yet."
                )
            return
        if user is not None:
            if await inventory_privacy(self.bot, interaction, player, user_obj) is False:
                return

        interaction_player, _ = await Player.get_or_create(discord_id=interaction.user.id)

        blocked = await player.is_blocked(interaction_player)
        if blocked and not is_staff(interaction):
            await interaction.followup.send(
                "You cannot view the list of a user that has you blocked.", ephemeral=True
            )
            return

        await player.fetch_related("balls")
        query = player.balls.all()
        if countryball:
            query = query.filter(ball__id=countryball.pk)
        if special:
            query = query.filter(special=special)
        if sort:
<<<<<<< HEAD
            if sort == SortingChoices.duplicates:
                countryballs = await player.balls.filter(**filters).prefetch_related("ball")
                count = defaultdict(int)
                for ball in countryballs:
                    count[ball.countryball.pk] += 1
                countryballs.sort(key=lambda m: (-count[m.countryball.pk], m.countryball.pk))
            elif sort == SortingChoices.stats_bonus:
                countryballs = await player.balls.filter(**filters).prefetch_related("ball")
                countryballs.sort(key=lambda x: x.health_bonus + x.attack_bonus, reverse=True)
            elif sort == SortingChoices.health or sort == SortingChoices.attack:
                countryballs = await player.balls.filter(**filters).prefetch_related("ball")
                countryballs.sort(key=lambda x: getattr(x, sort.value), reverse=True)
            elif sort == SortingChoices.total_stats:
                countryballs = await player.balls.filter(**filters).prefetch_related("ball")
                countryballs.sort(key=lambda x: x.health + x.attack, reverse=True)
            elif sort == SortingChoices.rarity:
                countryballs = await player.balls.filter(**filters).order_by(
                    sort.value, "ball__country"
                ).prefetch_related("ball")
            else:
                countryballs = await player.balls.filter(**filters).order_by(sort.value).prefetch_related("ball")
        else:
            countryballs = await player.balls.filter(**filters).order_by("-favorite", "-shiny").prefetch_related("ball")
=======
            countryballs = await sort_balls(sort, query)
        else:
            countryballs = await query.order_by("-favorite")
>>>>>>> 58dfe35f

        if len(countryballs) < 1:
            ball_txt = countryball.country if countryball else ""
            special_txt = special if special else ""

            if special_txt and ball_txt:
                combined = f"{special_txt} {ball_txt}"
            elif special_txt:
                combined = special_txt
            elif ball_txt:
                combined = ball_txt
            else:
                combined = ""

            if user_obj == interaction.user:
                await interaction.followup.send(
                    f"You don't have any {combined} {settings.plural_collectible_name} yet."
                )
            else:
                await interaction.followup.send(
                    f"{user_obj.name} doesn't have any {combined} "
                    f"{settings.plural_collectible_name} yet."
                )
            return
        if reverse:
            countryballs.reverse()

        paginator = CountryballsViewer(interaction, countryballs)
        if user_obj == interaction.user:
            await paginator.start()
        else:
            await paginator.start(
                content=f"Viewing {user_obj.name}'s {settings.plural_collectible_name}"
            )

    @app_commands.command()
    @app_commands.checks.cooldown(1, 60, key=lambda i: i.user.id)
    async def completion(
        self,
        interaction: discord.Interaction["BallsDexBot"],
        user: discord.User | None = None,
        special: SpecialEnabledTransform | None = None,
    ):
        """
        Show your current completion of the BallsDex.

        Parameters
        ----------
        user: discord.User
            The user whose completion you want to view, if not yours.
        special: Special
            The special you want to see the completion of
        """
        user_obj = user or interaction.user
        await interaction.response.defer(thinking=True)
        extra_text = f"{special.name} " if special else ""
        if user is not None:
            try:
                player = await Player.get(discord_id=user_obj.id)
            except DoesNotExist:
                await interaction.followup.send(
                    f"{user_obj.name} doesn't have any "
                    f"{extra_text}{settings.plural_collectible_name} yet."
                )
                return

            interaction_player, _ = await Player.get_or_create(discord_id=interaction.user.id)

            blocked = await player.is_blocked(interaction_player)
            if blocked and not is_staff(interaction):
                await interaction.followup.send(
                    "You cannot view the completion of a user that has blocked you.",
                    ephemeral=True,
                )
                return

            if await inventory_privacy(self.bot, interaction, player, user_obj) is False:
                return
        # Filter disabled balls, they do not count towards progression
        # Only ID and emoji is interesting for us
        if self.bot.cluster_count > 1:
            bot_countryballs = {
                x: y.capacity_logic["emoji"] for x, y in balls.items() if y.enabled
            }
        else:
            bot_countryballs = {x: y.emoji_id for x, y in balls.items() if y.enabled}

        # Set of ball IDs owned by the player
        filters = {"player__discord_id": user_obj.id, "ball__enabled": True}
        if special:
            filters["special"] = special
            bot_countryballs = {
                x: y.capacity_logic["emoji"] if self.bot.cluster_count > 1 else y.emoji_id
                for x, y in balls.items()
                if y.enabled and (special.end_date is None or y.created_at < special.end_date)
            }
        if not bot_countryballs:
            await interaction.followup.send(
                f"There are no {extra_text}{settings.plural_collectible_name}"
                " registered on this bot yet.",
                ephemeral=True,
            )
            return

        owned_countryballs = set(
            x[0]
            for x in await BallInstance.filter(**filters)
            .distinct()  # Do not query everything
            .values_list("ball_id")
        )

        entries: list[tuple[str, str]] = []

        def fill_fields(title: str, emoji_ids: set[int]):
            # check if we need to add "(continued)" to the field name
            first_field_added = False
            buffer = ""

            for emoji_id in emoji_ids:
                if isinstance(emoji_id, int):
                    emoji = self.bot.get_emoji(emoji_id)
                else:
                    emoji = emoji_id

                if emoji is None:
                    continue

                text = f"{emoji} "
                if len(buffer) + len(text) > 1024:
                    # hitting embed limits, adding an intermediate field
                    if first_field_added:
                        entries.append(("\u200B", buffer))
                    else:
                        entries.append((f"__**{title}**__", buffer))
                        first_field_added = True
                    buffer = ""
                buffer += text

            if buffer:  # add what's remaining
                if first_field_added:
                    entries.append(("\u200B", buffer))
                else:
                    entries.append((f"__**{title}**__", buffer))

        if owned_countryballs:
            # Getting the list of emoji IDs from the IDs of the owned countryballs
            fill_fields(
                f"Owned {settings.plural_collectible_name}",
                set(bot_countryballs[x] for x in owned_countryballs),
            )
        else:
            entries.append((f"__**Owned {settings.plural_collectible_name}**__", "Nothing yet."))

        if missing := set(y for x, y in bot_countryballs.items() if x not in owned_countryballs):
            fill_fields(f"Missing {settings.plural_collectible_name}", missing)
        else:
            entries.append(
                (
                    f"__**:tada: No missing {settings.plural_collectible_name}, "
                    "congratulations! :tada:**__",
                    "\u200B",
                )
            )  # force empty field value

        source = FieldPageSource(entries, per_page=5, inline=False, clear_description=False)
        special_str = f" ({special.name})" if special else ""
        source.embed.description = (
            f"{settings.bot_name}{special_str} progression: "
            f"**{round(len(owned_countryballs) / len(bot_countryballs) * 100, 1)}%**"
        )
        source.embed.colour = discord.Colour.blurple()
        source.embed.set_author(name=user_obj.display_name, icon_url=user_obj.display_avatar.url)

        pages = Pages(source=source, interaction=interaction, compact=True)
        await pages.start()

    @app_commands.command()
    @app_commands.checks.cooldown(1, 5, key=lambda i: i.user.id)
    async def info(
        self,
        interaction: discord.Interaction,
        countryball: BallInstanceTransform,
        special: SpecialEnabledTransform | None = None,
    ):
        """
        Display info from a specific countryball.

        Parameters
        ----------
        countryball: BallInstance
            The countryball you want to inspect
        special: Special
            Filter the results of autocompletion to a special event. Ignored afterwards.
        """
        if not countryball:
            return
        await interaction.response.defer(thinking=True)
        content, file = await countryball.prepare_for_message(interaction)
        await interaction.followup.send(content=content, file=file)
        file.close()

    @app_commands.command()
    @app_commands.checks.cooldown(1, 60, key=lambda i: i.user.id)
    async def last(self, interaction: discord.Interaction, user: discord.User | None = None):
        """
        Display info of your or another users last caught countryball.

        Parameters
        ----------
        user: discord.Member
            The user you would like to see
        """
        user_obj = user if user else interaction.user
        await interaction.response.defer(thinking=True)
        try:
            player = await Player.get(discord_id=user_obj.id)
        except DoesNotExist:
            msg = f"{'You do' if user is None else f'{user_obj.display_name} does'}"
            await interaction.followup.send(
                f"{msg} not have any {settings.plural_collectible_name} yet.",
                ephemeral=True,
            )
            return

        if user is not None:
            if await inventory_privacy(self.bot, interaction, player, user_obj) is False:
                return

        interaction_player, _ = await Player.get_or_create(discord_id=interaction.user.id)

        blocked = await player.is_blocked(interaction_player)
        if blocked and not is_staff(interaction):
            await interaction.followup.send(
                f"You cannot view the last caught {settings.collectible_name} "
                "of a user that has blocked you.",
                ephemeral=True,
            )
            return

        countryball = await player.balls.all().order_by("-id").first().select_related("ball")
        if not countryball:
            msg = f"{'You do' if user is None else f'{user_obj.display_name} does'}"
            await interaction.followup.send(
                f"{msg} not have any {settings.plural_collectible_name} yet.",
                ephemeral=True,
            )
            return

        content, file = await countryball.prepare_for_message(interaction)
        if user is not None and user.id != interaction.user.id:
            content = (
                f"You are viewing {user.display_name}'s last caught {settings.collectible_name}.\n"
                + content
            )
        await interaction.followup.send(content=content, file=file)
        file.close()

    @app_commands.command()
    async def favorite(
        self,
        interaction: discord.Interaction,
        countryball: BallInstanceTransform,
        special: SpecialEnabledTransform | None = None,
    ):
        """
        Set favorite countryballs.

        Parameters
        ----------
        countryball: BallInstance
            The countryball you want to set/unset as favorite
        special: Special
            Filter the results of autocompletion to a special event. Ignored afterwards.
        """
        if not countryball:
            return

        if settings.max_favorites == 0:
            await interaction.response.send_message(
                f"You cannot set favorite {settings.plural_collectible_name} in this bot."
            )
            return

        if not countryball.favorite:
            try:
                player = await Player.get(discord_id=interaction.user.id).prefetch_related("balls")
            except DoesNotExist:
                await interaction.response.send_message(
                    f"You don't have any {settings.plural_collectible_name} yet.", ephemeral=True
                )
                return

            grammar = (
                f"{settings.collectible_name}"
                if settings.max_favorites == 1
                else f"{settings.plural_collectible_name}"
            )
            if await player.balls.filter(favorite=True).count() >= settings.max_favorites:
                await interaction.response.send_message(
                    f"You cannot set more than {settings.max_favorites} favorite {grammar}.",
                    ephemeral=True,
                )
                return

            countryball.favorite = True  # type: ignore
            await countryball.save()
            if self.bot.cluster_count > 1:
                emoji = countryball.countryball.capacity_logic["emoji"]
            else:
                emoji = self.bot.get_emoji(countryball.countryball.emoji_id) or ""
            await interaction.response.send_message(
                f"{emoji} `#{countryball.pk:0X}` {countryball.countryball.country} "
                f"is now a favorite {settings.collectible_name}!",
                ephemeral=True,
            )

        else:
            countryball.favorite = False  # type: ignore
            await countryball.save()
            if self.bot.cluster_count > 1:
                emoji = countryball.countryball.capacity_logic["emoji"]
            else:
                emoji = self.bot.get_emoji(countryball.countryball.emoji_id) or ""
            await interaction.response.send_message(
                f"{emoji} `#{countryball.pk:0X}` {countryball.countryball.country} "
                f"isn't a favorite {settings.collectible_name} anymore.",
                ephemeral=True,
            )

    @app_commands.command(extras={"trade": TradeCommandType.PICK})
    async def give(
        self,
        interaction: discord.Interaction,
        user: discord.User,
        countryball: BallInstanceTransform,
        special: SpecialEnabledTransform | None = None,
    ):
        """
        Give a countryball to a user.

        Parameters
        ----------
        user: discord.User
            The user you want to give a countryball to
        countryball: BallInstance
            The countryball you're giving away
        special: Special
            Filter the results of autocompletion to a special event. Ignored afterwards.
        """
        if not countryball:
            return
        if not countryball.is_tradeable:
            await interaction.response.send_message(
                f"You cannot donate this {settings.collectible_name}.", ephemeral=True
            )
            return
        if user.bot:
            await interaction.response.send_message("You cannot donate to bots.", ephemeral=True)
            return
        if await countryball.is_locked():
            await interaction.response.send_message(
                f"This {settings.collectible_name} is currently locked for a trade. "
                "Please try again later.",
                ephemeral=True,
            )
            return
        if countryball.favorite:
            view = ConfirmChoiceView(
                interaction,
                accept_message=f"{settings.collectible_name.title()} donated.",
                cancel_message="This request has been cancelled.",
            )
            await interaction.response.send_message(
                f"This {settings.collectible_name} is a favorite, "
                "are you sure you want to donate it?",
                view=view,
                ephemeral=True,
            )
            await view.wait()
            if not view.value:
                return
            interaction = view.interaction_response
        else:
            await interaction.response.defer()
        await countryball.lock_for_trade()
        new_player, _ = await Player.get_or_create(discord_id=user.id)
        old_player = countryball.player

        if new_player == old_player:
            await interaction.followup.send(
                f"You cannot give a {settings.collectible_name} to yourself.", ephemeral=True
            )
            await countryball.unlock()
            return
        if new_player.donation_policy == DonationPolicy.ALWAYS_DENY:
            await interaction.followup.send(
                "This player does not accept donations. You can use trades instead.",
                ephemeral=True,
            )
            await countryball.unlock()
            return

        friendship = await new_player.is_friend(old_player)
        if new_player.donation_policy == DonationPolicy.FRIENDS_ONLY:
            if not friendship:
                await interaction.followup.send(
                    "This player only accepts donations from friends, use trades instead.",
                    ephemeral=True,
                )
                await countryball.unlock()
                return
        blocked = await new_player.is_blocked(old_player)
        if blocked:
            await interaction.followup.send(
                "You cannot interact with a user that has blocked you.", ephemeral=True
            )
            await countryball.unlock()
            return
        if new_player.discord_id in self.bot.blacklist:
            await interaction.followup.send(
                "You cannot donate to a blacklisted user.", ephemeral=True
            )
            await countryball.unlock()
            return
        elif new_player.donation_policy == DonationPolicy.REQUEST_APPROVAL:
            await interaction.followup.send(
                f"Hey {user.mention}, {interaction.user.name} wants to give you "
                f"{countryball.description(include_emoji=True, bot=self.bot, is_trade=True)}!\n"
                "Do you accept this donation?",
                view=DonationRequest(self.bot, interaction, countryball, new_player),
                allowed_mentions=discord.AllowedMentions(users=new_player.can_be_mentioned),
            )
            return

        countryball.player = new_player
        countryball.trade_player = old_player
        countryball.favorite = False
        await countryball.save()

        trade = await Trade.create(player1=old_player, player2=new_player)
        await TradeObject.create(trade=trade, ballinstance=countryball, player=old_player)

        cb_txt = (
            countryball.description(short=True, include_emoji=True, bot=self.bot, is_trade=True)
            + f" (`{countryball.attack_bonus:+}%/{countryball.health_bonus:+}%`)"
        )
        await interaction.followup.send(
            f"You just gave the {settings.collectible_name} {cb_txt} to {user.mention}!",
            allowed_mentions=discord.AllowedMentions(users=new_player.can_be_mentioned),
        )
        await countryball.unlock()

    @app_commands.command()
    async def count(
        self,
        interaction: discord.Interaction,
        countryball: BallEnabledTransform | None = None,
        special: SpecialEnabledTransform | None = None,
        current_server: bool = False,
    ):
        """
        Count how many countryballs you have.

        Parameters
        ----------
        countryball: Ball
            The countryball you want to count
        special: Special
            The special you want to count
        current_server: bool
            Only count countryballs caught in the current server
        """
        if interaction.response.is_done():
            return
        assert interaction.guild
        filters = {}
        if countryball:
            filters["ball"] = countryball
        if special:
            filters["special"] = special
        if current_server:
            filters["server_id"] = interaction.guild.id
        filters["player__discord_id"] = interaction.user.id
        await interaction.response.defer(ephemeral=True, thinking=True)
        balls = await BallInstance.filter(**filters).count()
        country = f"{countryball.country} " if countryball else ""
        plural = "s" if balls > 1 or balls == 0 else ""
        special_str = f"{special.name} " if special else ""
        guild = f" caught in {interaction.guild.name}" if current_server else ""
        await interaction.followup.send(
            f"You have {balls} {special_str}"
            f"{country}{settings.collectible_name}{plural}{guild}."
        )

    @app_commands.command()
    @app_commands.checks.cooldown(1, 60, key=lambda i: i.user.id)
    async def duplicate(
        self, interaction: discord.Interaction["BallsDexBot"], type: DuplicateType
    ):
        """
        Shows your most duplicated countryballs or specials.

        Parameters
        ----------
        type: DuplicateType
            Type of duplicate to check (countryballs or specials).
        """
        await interaction.response.defer(ephemeral=True)
        user_id = interaction.user.id
        player, _ = await Player.get_or_create(discord_id=user_id)
        await player.fetch_related("balls")
        is_special = type.value == "specials"
        queryset = BallInstance.filter(player=player)

        if type.value == "specials":
            queryset = queryset.filter(special_id__isnull=False).prefetch_related("special")
            annotations = {
                "name": "special__name",
                "emoji": "special__emoji",
            }
            limit = 5
            title = "specials"
        else:
            queryset = queryset.filter(ball__tradeable=True)
            annotations = {
                "name": "ball__country",
                "emoji": "ball__emoji_id",
            }
            limit = 50
            title = settings.plural_collectible_name

        queryset = (
            queryset.annotate(count=Count("id"))
            .group_by(*annotations.values())
            .order_by("-count")
            .limit(limit)
            .values(*annotations.values(), "count")
        )
        results = await queryset

        if not results:
            await interaction.followup.send(
                f"You don't have any {type.value} duplicates in your inventory!",
                ephemeral=True,
            )
            return

        entries = [
            (
                f"{i + 1}. {item[annotations['name']]} "
                f"{self.bot.get_emoji(item[annotations['emoji']]) or item[annotations['emoji']]}",
                f"Count: {item['count']}",
            )
            for i, item in enumerate(results)
        ]
        source = FieldPageSource(entries, per_page=5 if is_special else 10, inline=False)
        source.embed.title = f"Top {len(results)} duplicate {title}"
        source.embed.color = discord.Color.purple() if is_special else discord.Color.blue()
        source.embed.set_thumbnail(url=interaction.user.display_avatar.url)
        paginator = Pages(source, interaction=interaction)
        await paginator.start(ephemeral=True)<|MERGE_RESOLUTION|>--- conflicted
+++ resolved
@@ -175,35 +175,9 @@
         if special:
             query = query.filter(special=special)
         if sort:
-<<<<<<< HEAD
-            if sort == SortingChoices.duplicates:
-                countryballs = await player.balls.filter(**filters).prefetch_related("ball")
-                count = defaultdict(int)
-                for ball in countryballs:
-                    count[ball.countryball.pk] += 1
-                countryballs.sort(key=lambda m: (-count[m.countryball.pk], m.countryball.pk))
-            elif sort == SortingChoices.stats_bonus:
-                countryballs = await player.balls.filter(**filters).prefetch_related("ball")
-                countryballs.sort(key=lambda x: x.health_bonus + x.attack_bonus, reverse=True)
-            elif sort == SortingChoices.health or sort == SortingChoices.attack:
-                countryballs = await player.balls.filter(**filters).prefetch_related("ball")
-                countryballs.sort(key=lambda x: getattr(x, sort.value), reverse=True)
-            elif sort == SortingChoices.total_stats:
-                countryballs = await player.balls.filter(**filters).prefetch_related("ball")
-                countryballs.sort(key=lambda x: x.health + x.attack, reverse=True)
-            elif sort == SortingChoices.rarity:
-                countryballs = await player.balls.filter(**filters).order_by(
-                    sort.value, "ball__country"
-                ).prefetch_related("ball")
-            else:
-                countryballs = await player.balls.filter(**filters).order_by(sort.value).prefetch_related("ball")
-        else:
-            countryballs = await player.balls.filter(**filters).order_by("-favorite", "-shiny").prefetch_related("ball")
-=======
             countryballs = await sort_balls(sort, query)
         else:
             countryballs = await query.order_by("-favorite")
->>>>>>> 58dfe35f
 
         if len(countryballs) < 1:
             ball_txt = countryball.country if countryball else ""
