import enum
import logging
from collections import defaultdict
from typing import TYPE_CHECKING, cast

import discord
from discord import app_commands
from discord.ext import commands
from discord.ui import Button, View, button
from tortoise.exceptions import DoesNotExist
from tortoise.functions import Count

from ballsdex.core.models import (
    BallInstance,
    DonationPolicy,
    Player,
    Special,
    Trade,
    TradeObject,
    balls,
)
from ballsdex.core.utils.buttons import ConfirmChoiceView
from ballsdex.core.utils.paginator import FieldPageSource, Pages
from ballsdex.core.utils.sorting import FilteringChoices, SortingChoices, filter_balls, sort_balls
from ballsdex.core.utils.transformers import (
    BallEnabledTransform,
    BallInstanceTransform,
    SpecialEnabledTransform,
    TradeCommandType,
)
from ballsdex.core.utils.utils import inventory_privacy, is_staff
from ballsdex.packages.balls.countryballs_paginator import CountryballsViewer, DuplicateViewMenu
from ballsdex.settings import settings

if TYPE_CHECKING:
    from ballsdex.core.bot import BallsDexBot

log = logging.getLogger("ballsdex.packages.countryballs")


class DonationRequest(View):
    def __init__(
        self,
        bot: "BallsDexBot",
        interaction: discord.Interaction["BallsDexBot"],
        countryball: BallInstance,
        new_player: Player,
    ):
        super().__init__(timeout=120)
        self.bot = bot
        self.original_interaction = interaction
        self.countryball = countryball
        self.new_player = new_player

    async def interaction_check(self, interaction: discord.Interaction["BallsDexBot"], /) -> bool:
        if interaction.user.id != self.new_player.discord_id:
            await interaction.response.send_message(
                "You are not allowed to interact with this menu.", ephemeral=True
            )
            return False
        return True

    async def on_timeout(self):
        for item in self.children:
            item.disabled = True  # type: ignore
        try:
            await self.original_interaction.followup.edit_message(
                "@original", view=self  # type: ignore
            )
        except discord.NotFound:
            pass
        await self.countryball.unlock()

    @button(
        style=discord.ButtonStyle.success, emoji="\N{HEAVY CHECK MARK}\N{VARIATION SELECTOR-16}"
    )
    async def accept(self, interaction: discord.Interaction["BallsDexBot"], button: Button):
        self.stop()
        for item in self.children:
            item.disabled = True  # type: ignore
        self.countryball.favorite = False
        self.countryball.trade_player = self.countryball.player
        self.countryball.player = self.new_player
        await self.countryball.save()
        trade = await Trade.create(player1=self.countryball.trade_player, player2=self.new_player)
        await TradeObject.create(
            trade=trade, ballinstance=self.countryball, player=self.countryball.trade_player
        )
        await interaction.response.edit_message(
            content=interaction.message.content  # type: ignore
            + "\n\N{WHITE HEAVY CHECK MARK} The donation was accepted!",
            view=self,
        )
        await self.countryball.unlock()

    @button(
        style=discord.ButtonStyle.danger,
        emoji="\N{HEAVY MULTIPLICATION X}\N{VARIATION SELECTOR-16}",
    )
    async def deny(self, interaction: discord.Interaction["BallsDexBot"], button: Button):
        self.stop()
        for item in self.children:
            item.disabled = True  # type: ignore
        await interaction.response.edit_message(
            content=interaction.message.content  # type: ignore
            + "\n\N{CROSS MARK} The donation was denied.",
            view=self,
        )
        await self.countryball.unlock()


class DuplicateType(enum.StrEnum):
    countryballs = settings.plural_collectible_name
    specials = "specials"


class Balls(commands.GroupCog, group_name=settings.players_group_cog_name):
    """
    View and manage your countryballs collection.
    """

    def __init__(self, bot: "BallsDexBot"):
        self.bot = bot

    @app_commands.command()
    @app_commands.checks.cooldown(1, 10, key=lambda i: i.user.id)
    async def list(
        self,
        interaction: discord.Interaction["BallsDexBot"],
        user: discord.User | None = None,
        sort: SortingChoices | None = None,
        reverse: bool = False,
        countryball: BallEnabledTransform | None = None,
        special: SpecialEnabledTransform | None = None,
        filter: FilteringChoices | None = None,
    ):
        """
        List your countryballs.

        Parameters
        ----------
        user: discord.User
            The user whose collection you want to view, if not yours.
        sort: SortingChoices
            Choose how countryballs are sorted. Can be used to show duplicates.
        reverse: bool
            Reverse the output of the list.
        countryball: Ball
            Filter the list by a specific countryball.
        special: Special
            Filter the list by a specific special event.
        filter: FilteringChoices
            Filter the list by a specific filter.
        """
        user_obj = user or interaction.user
        await interaction.response.defer(thinking=True)

        try:
            player = await Player.get(discord_id=user_obj.id)
        except DoesNotExist:
            if user_obj == interaction.user:
                await interaction.followup.send(
                    f"You don't have any {settings.plural_collectible_name} yet."
                )
            else:
                await interaction.followup.send(
                    f"{user_obj.name} doesn't have any {settings.plural_collectible_name} yet."
                )
            return
        if user is not None:
            if await inventory_privacy(self.bot, interaction, player, user_obj) is False:
                return

        interaction_player, _ = await Player.get_or_create(discord_id=interaction.user.id)

        blocked = await player.is_blocked(interaction_player)
        if blocked and not is_staff(interaction):
            await interaction.followup.send(
                "You cannot view the list of a user that has you blocked.", ephemeral=True
            )
            return

        await player.fetch_related("balls")
<<<<<<< HEAD
        query = player.balls.all().prefetch_related("ball")
=======
        query = player.balls.all()
        if filter:
            query = filter_balls(filter, query, interaction.guild_id)
>>>>>>> 4b621026
        if countryball:
            query = query.filter(ball__id=countryball.pk)
        if special:
            query = query.filter(special=special)
        if sort:
            countryballs = await sort_balls(sort, query)
        else:
            countryballs = await query.order_by("-favorite")

        if len(countryballs) < 1:
            ball_txt = countryball.country if countryball else ""
            special_txt = special if special else ""

            if special_txt and ball_txt:
                combined = f"{special_txt} {ball_txt}"
            elif special_txt:
                combined = special_txt
            elif ball_txt:
                combined = ball_txt
            else:
                combined = ""

            if user_obj == interaction.user:
                await interaction.followup.send(
                    f"You don't have any {combined} {settings.plural_collectible_name} yet."
                )
            else:
                await interaction.followup.send(
                    f"{user_obj.name} doesn't have any {combined} "
                    f"{settings.plural_collectible_name} yet."
                )
            return
        if reverse:
            countryballs.reverse()

        paginator = CountryballsViewer(interaction, countryballs)
        if user_obj == interaction.user:
            await paginator.start()
        else:
            await paginator.start(
                content=f"Viewing {user_obj.name}'s {settings.plural_collectible_name}"
            )

    @app_commands.command()
    @app_commands.checks.cooldown(1, 60, key=lambda i: i.user.id)
    async def completion(
        self,
        interaction: discord.Interaction["BallsDexBot"],
        user: discord.User | None = None,
        special: SpecialEnabledTransform | None = None,
    ):
        """
        Show your current completion of the BallsDex.

        Parameters
        ----------
        user: discord.User
            The user whose completion you want to view, if not yours.
        special: Special
            The special you want to see the completion of
        """
        user_obj = user or interaction.user
        await interaction.response.defer(thinking=True)
        extra_text = f"{special.name} " if special else ""
        if user is not None:
            try:
                player = await Player.get(discord_id=user_obj.id)
            except DoesNotExist:
                await interaction.followup.send(
                    f"{user_obj.name} doesn't have any "
                    f"{extra_text}{settings.plural_collectible_name} yet."
                )
                return

            interaction_player, _ = await Player.get_or_create(discord_id=interaction.user.id)

            blocked = await player.is_blocked(interaction_player)
            if blocked and not is_staff(interaction):
                await interaction.followup.send(
                    "You cannot view the completion of a user that has blocked you.",
                    ephemeral=True,
                )
                return

            if await inventory_privacy(self.bot, interaction, player, user_obj) is False:
                return
        # Filter disabled balls, they do not count towards progression
        # Only ID and emoji is interesting for us
        bot_countryballs = {x: y.emoji_id for x, y in balls.items() if y.enabled}

        # Set of ball IDs owned by the player
        filters = {"player__discord_id": user_obj.id, "ball__enabled": True}
        if special:
            filters["special"] = special
            bot_countryballs = {
                x: y.emoji_id
                for x, y in balls.items()
                if y.enabled and (special.end_date is None or y.created_at < special.end_date)
            }
        if not bot_countryballs:
            await interaction.followup.send(
                f"There are no {extra_text}{settings.plural_collectible_name}"
                " registered on this bot yet.",
                ephemeral=True,
            )
            return

        owned_countryballs = set(
            x[0]
            for x in await BallInstance.filter(**filters)
            .distinct()  # Do not query everything
            .values_list("ball_id")
        )

        entries: list[tuple[str, str]] = []

        def fill_fields(title: str, emoji_ids: set[int]):
            # check if we need to add "(continued)" to the field name
            first_field_added = False
            buffer = ""

            for emoji_id in emoji_ids:
                if isinstance(emoji_id, int):
                    emoji = self.bot.get_emoji(emoji_id)
                else:
                    emoji = emoji_id

                if emoji is None:
                    continue

                text = f"{emoji} "
                if len(buffer) + len(text) > 1024:
                    # hitting embed limits, adding an intermediate field
                    if first_field_added:
                        entries.append(("\u200b", buffer))
                    else:
                        entries.append((f"__**{title}**__", buffer))
                        first_field_added = True
                    buffer = ""
                buffer += text

            if buffer:  # add what's remaining
                if first_field_added:
                    entries.append(("\u200b", buffer))
                else:
                    entries.append((f"__**{title}**__", buffer))

        if owned_countryballs:
            # Getting the list of emoji IDs from the IDs of the owned countryballs
            fill_fields(
                f"Owned {settings.plural_collectible_name}",
                set(bot_countryballs[x] for x in owned_countryballs),
            )
        else:
            entries.append((f"__**Owned {settings.plural_collectible_name}**__", "Nothing yet."))

        if missing := set(y for x, y in bot_countryballs.items() if x not in owned_countryballs):
            fill_fields(f"Missing {settings.plural_collectible_name}", missing)
        else:
            entries.append(
                (
                    f"__**:tada: No missing {settings.plural_collectible_name}, "
                    "congratulations! :tada:**__",
                    "\u200b",
                )
            )  # force empty field value

        source = FieldPageSource(entries, per_page=5, inline=False, clear_description=False)
        special_str = f" ({special.name})" if special else ""
        source.embed.description = (
            f"{settings.bot_name}{special_str} progression: "
            f"**{round(len(owned_countryballs) / len(bot_countryballs) * 100, 1)}%**"
        )
        source.embed.colour = discord.Colour.blurple()
        source.embed.set_author(name=user_obj.display_name, icon_url=user_obj.display_avatar.url)

        pages = Pages(source=source, interaction=interaction, compact=True)
        await pages.start()

    @app_commands.command()
    @app_commands.checks.cooldown(1, 5, key=lambda i: i.user.id)
    async def info(
        self,
        interaction: discord.Interaction["BallsDexBot"],
        countryball: BallInstanceTransform,
        special: SpecialEnabledTransform | None = None,
    ):
        """
        Display info from a specific countryball.

        Parameters
        ----------
        countryball: BallInstance
            The countryball you want to inspect
        special: Special
            Filter the results of autocompletion to a special event. Ignored afterwards.
        """
        if not countryball:
            return
        await interaction.response.defer(thinking=True)
        content, file, view = await countryball.prepare_for_message(interaction)
        await interaction.followup.send(content=content, file=file, view=view)
        file.close()

    @app_commands.command()
    @app_commands.checks.cooldown(1, 60, key=lambda i: i.user.id)
    async def last(
        self, interaction: discord.Interaction["BallsDexBot"], user: discord.User | None = None
    ):
        """
        Display info of your or another users last caught countryball.

        Parameters
        ----------
        user: discord.Member
            The user you would like to see
        """
        user_obj = user if user else interaction.user
        await interaction.response.defer(thinking=True)
        try:
            player = await Player.get(discord_id=user_obj.id)
        except DoesNotExist:
            msg = f"{'You do' if user is None else f'{user_obj.display_name} does'}"
            await interaction.followup.send(
                f"{msg} not have any {settings.plural_collectible_name} yet.",
                ephemeral=True,
            )
            return

        if user is not None:
            if await inventory_privacy(self.bot, interaction, player, user_obj) is False:
                return

        interaction_player, _ = await Player.get_or_create(discord_id=interaction.user.id)

        blocked = await player.is_blocked(interaction_player)
        if blocked and not is_staff(interaction):
            await interaction.followup.send(
                f"You cannot view the last caught {settings.collectible_name} "
                "of a user that has blocked you.",
                ephemeral=True,
            )
            return

        countryball = await player.balls.all().order_by("-id").first().select_related("ball")
        if not countryball:
            msg = f"{'You do' if user is None else f'{user_obj.display_name} does'}"
            await interaction.followup.send(
                f"{msg} not have any {settings.plural_collectible_name} yet.",
                ephemeral=True,
            )
            return

        content, file, view = await countryball.prepare_for_message(interaction)
        if user is not None and user.id != interaction.user.id:
            content = (
                f"You are viewing {user.display_name}'s last caught {settings.collectible_name}.\n"
                + content
            )
        await interaction.followup.send(content=content, file=file, view=view)
        file.close()

    @app_commands.command()
    async def favorite(
        self,
        interaction: discord.Interaction["BallsDexBot"],
        countryball: BallInstanceTransform,
        special: SpecialEnabledTransform | None = None,
    ):
        """
        Set favorite countryballs.

        Parameters
        ----------
        countryball: BallInstance
            The countryball you want to set/unset as favorite
        special: Special
            Filter the results of autocompletion to a special event. Ignored afterwards.
        """
        if not countryball:
            return

        if settings.max_favorites == 0:
            await interaction.response.send_message(
                f"You cannot set favorite {settings.plural_collectible_name} in this bot."
            )
            return

        if not countryball.favorite:
            try:
                player = await Player.get(discord_id=interaction.user.id).prefetch_related("balls")
            except DoesNotExist:
                await interaction.response.send_message(
                    f"You don't have any {settings.plural_collectible_name} yet.", ephemeral=True
                )
                return

            grammar = (
                f"{settings.collectible_name}"
                if settings.max_favorites == 1
                else f"{settings.plural_collectible_name}"
            )
            if await player.balls.filter(favorite=True).count() >= settings.max_favorites:
                await interaction.response.send_message(
                    f"You cannot set more than {settings.max_favorites} favorite {grammar}.",
                    ephemeral=True,
                )
                return

            countryball.favorite = True  # type: ignore
            await countryball.save()
            emoji = self.bot.get_emoji(countryball.countryball.emoji_id) or ""
            await interaction.response.send_message(
                f"{emoji} `#{countryball.pk:0X}` {countryball.countryball.country} "
                f"is now a favorite {settings.collectible_name}!",
                ephemeral=True,
            )

        else:
            countryball.favorite = False  # type: ignore
            await countryball.save()
            emoji = self.bot.get_emoji(countryball.countryball.emoji_id) or ""
            await interaction.response.send_message(
                f"{emoji} `#{countryball.pk:0X}` {countryball.countryball.country} "
                f"isn't a favorite {settings.collectible_name} anymore.",
                ephemeral=True,
            )

    @app_commands.command(extras={"trade": TradeCommandType.PICK})
    async def give(
        self,
        interaction: discord.Interaction["BallsDexBot"],
        user: discord.User,
        countryball: BallInstanceTransform,
        special: SpecialEnabledTransform | None = None,
    ):
        """
        Give a countryball to a user.

        Parameters
        ----------
        user: discord.User
            The user you want to give a countryball to
        countryball: BallInstance
            The countryball you're giving away
        special: Special
            Filter the results of autocompletion to a special event. Ignored afterwards.
        """
        if not countryball:
            return
        if not countryball.is_tradeable:
            await interaction.response.send_message(
                f"You cannot donate this {settings.collectible_name}.", ephemeral=True
            )
            return
        if user.bot:
            await interaction.response.send_message("You cannot donate to bots.", ephemeral=True)
            return
        if await countryball.is_locked():
            await interaction.response.send_message(
                f"This {settings.collectible_name} is currently locked for a trade. "
                "Please try again later.",
                ephemeral=True,
            )
            return
        favorite = countryball.favorite
        if favorite:
            view = ConfirmChoiceView(
                interaction,
                accept_message=f"{settings.collectible_name.title()} donated.",
                cancel_message="This request has been cancelled.",
            )
            await interaction.response.send_message(
                f"This {settings.collectible_name} is a favorite, "
                "are you sure you want to donate it?",
                view=view,
                ephemeral=True,
            )
            await view.wait()
            if not view.value:
                return
            interaction = view.interaction_response
        else:
            await interaction.response.defer()
        await countryball.lock_for_trade()
        new_player, _ = await Player.get_or_create(discord_id=user.id)
        old_player = countryball.player

        if new_player == old_player:
            await interaction.followup.send(
                f"You cannot give a {settings.collectible_name} to yourself.", ephemeral=True
            )
            await countryball.unlock()
            return
        if new_player.donation_policy == DonationPolicy.ALWAYS_DENY:
            await interaction.followup.send(
                "This player does not accept donations. You can use trades instead.",
                ephemeral=True,
            )
            await countryball.unlock()
            return

        friendship = await new_player.is_friend(old_player)
        if new_player.donation_policy == DonationPolicy.FRIENDS_ONLY:
            if not friendship:
                await interaction.followup.send(
                    "This player only accepts donations from friends, use trades instead.",
                    ephemeral=True,
                )
                await countryball.unlock()
                return
        blocked = await new_player.is_blocked(old_player)
        if blocked:
            await interaction.followup.send(
                "You cannot interact with a user that has blocked you.", ephemeral=True
            )
            await countryball.unlock()
            return
        if new_player.discord_id in self.bot.blacklist:
            await interaction.followup.send(
                "You cannot donate to a blacklisted user.", ephemeral=True
            )
            await countryball.unlock()
            return
        elif new_player.donation_policy == DonationPolicy.REQUEST_APPROVAL:
            await interaction.followup.send(
                f"Hey {user.mention}, {interaction.user.name} wants to give you "
                f"{countryball.description(include_emoji=True, bot=self.bot, is_trade=True)}!\n"
                "Do you accept this donation?",
                view=DonationRequest(self.bot, interaction, countryball, new_player),
                allowed_mentions=discord.AllowedMentions(users=new_player.can_be_mentioned),
            )
            return

        countryball.player = new_player
        countryball.trade_player = old_player
        countryball.favorite = False
        await countryball.save()

        trade = await Trade.create(player1=old_player, player2=new_player)
        await TradeObject.create(trade=trade, ballinstance=countryball, player=old_player)

        cb_txt = (
            countryball.description(short=True, include_emoji=True, bot=self.bot, is_trade=True)
            + f" (`{countryball.attack_bonus:+}%/{countryball.health_bonus:+}%`)"
        )
        if favorite:
            await interaction.followup.send(
                f"{interaction.user.mention}, you just gave the "
                f"{settings.collectible_name} {cb_txt} to {user.mention}!",
                allowed_mentions=discord.AllowedMentions(users=new_player.can_be_mentioned),
            )
        else:
            await interaction.followup.send(
                f"You just gave the {settings.collectible_name} {cb_txt} to {user.mention}!",
                allowed_mentions=discord.AllowedMentions(users=new_player.can_be_mentioned),
            )
        await countryball.unlock()

    @app_commands.command()
    async def count(
        self,
        interaction: discord.Interaction["BallsDexBot"],
        countryball: BallEnabledTransform | None = None,
        special: SpecialEnabledTransform | None = None,
        current_server: bool = False,
    ):
        """
        Count how many countryballs you have.

        Parameters
        ----------
        countryball: Ball
            The countryball you want to count
        special: Special
            The special you want to count
        current_server: bool
            Only count countryballs caught in the current server
        """
        if interaction.response.is_done():
            return

        assert interaction.guild
        filters = {}
        if countryball:
            filters["ball"] = countryball
        if special:
            filters["special"] = special
        if current_server:
            filters["server_id"] = interaction.guild.id
        filters["player__discord_id"] = interaction.user.id

        await interaction.response.defer(ephemeral=True, thinking=True)

        balls = await BallInstance.filter(**filters).count()
        country = f"{countryball.country} " if countryball else ""
        plural = "s" if balls > 1 or balls == 0 else ""
        special_str = f"{special.name} " if special else ""
        guild = f" caught in {interaction.guild.name}" if current_server else ""

        await interaction.followup.send(
            f"You have {balls} {special_str}"
            f"{country}{settings.collectible_name}{plural}{guild}."
        )

    @app_commands.command()
    @app_commands.checks.cooldown(1, 60, key=lambda i: i.user.id)
    async def duplicate(
        self,
        interaction: discord.Interaction["BallsDexBot"],
        type: DuplicateType,
        limit: int | None = None,
    ):
        """
        Shows your most duplicated countryballs or specials.

        Parameters
        ----------
        type: DuplicateType
            Type of duplicate to check (countryballs or specials).
        limit: int | None
            The amount of countryballs to show, can only be used with `countryballs`.
        """
        await interaction.response.defer(thinking=True, ephemeral=True)

        player, _ = await Player.get_or_create(discord_id=interaction.user.id)
        await player.fetch_related("balls")
        is_special = type == DuplicateType.specials
        queryset = BallInstance.filter(player=player)

        if is_special:
            queryset = queryset.filter(special_id__isnull=False).prefetch_related("special")
            annotations = {"name": "special__name", "emoji": "special__emoji"}
            apply_limit = False
        else:
            queryset = queryset.filter(ball__tradeable=True)
            annotations = {"name": "ball__country", "emoji": "ball__emoji_id"}
            apply_limit = True

        query = (
            queryset.annotate(count=Count("id")).group_by(*annotations.values()).order_by("-count")
        )

        if apply_limit and limit is not None:
            query = query.limit(limit)

        query = query.values(*annotations.values(), "count")
        results = await query

        if not results:
            await interaction.followup.send(
                f"You don't have any {type.value} duplicates in your inventory.", ephemeral=True
            )
            return

        entries = [
            {
                "name": item[annotations["name"]],
                "emoji": (
                    self.bot.get_emoji(item[annotations["emoji"]]) or item[annotations["emoji"]]
                ),
                "count": item["count"],
            }
            for item in results
        ]

        source = DuplicateViewMenu(interaction, entries, type.value)
        await source.start(content=f"View your duplicate {type.value}.")

    @app_commands.command()
    @app_commands.checks.cooldown(1, 60, key=lambda i: i.user.id)
    async def compare(
        self,
        interaction: discord.Interaction["BallsDexBot"],
        user: discord.User,
        special: SpecialEnabledTransform | None = None,
    ):
        """
        Compare your countryballs with another user.

        Parameters
        ----------
        user: discord.User
            The user you want to compare with
        special: Special
            Filter the results of the comparison to a special event.
        """
        await interaction.response.defer(thinking=True)
        if interaction.user == user:
            await interaction.followup.send("You cannot compare with yourself.", ephemeral=True)
            return

        try:
            player = await Player.get(discord_id=user.id)
        except DoesNotExist:
            await interaction.followup.send(
                f"{user.display_name} doesn't have any {settings.plural_collectible_name} yet."
            )
            return

        if await inventory_privacy(self.bot, interaction, player, user) is False:
            return

        bot_countryballs = {x: y.emoji_id for x, y in balls.items() if y.enabled}
        if special:
            bot_countryballs = {
                x: y.emoji_id
                for x, y in balls.items()
                if y.enabled and (special.end_date is None or y.created_at < special.end_date)
            }

        player1, _ = await Player.get_or_create(discord_id=interaction.user.id)
        player2, _ = await Player.get_or_create(discord_id=user.id)

        blocked = await player.is_blocked(player1)
        if blocked and not is_staff(interaction):
            await interaction.followup.send(
                "You cannot compare with a user that has you blocked.", ephemeral=True
            )
            return

        blocked = await player.is_blocked(player2)
        if blocked and not is_staff(interaction):
            await interaction.followup.send(
                "You cannot compare with a user that has you blocked.", ephemeral=True
            )
            return
        queryset = BallInstance.filter(ball__enabled=True).distinct()
        if special:
            queryset = queryset.filter(special=special)
        user1_balls = cast(
            list[int],
            await queryset.filter(player=player1).values_list("ball_id", flat=True),
        )
        user2_balls = cast(
            list[int],
            await queryset.filter(player=player2).values_list("ball_id", flat=True),
        )
        both = set(user1_balls) & set(user2_balls)
        user1_only = set(user1_balls) - set(user2_balls)
        user2_only = set(user2_balls) - set(user1_balls)
        neither = set(bot_countryballs.keys()) - both - user1_only - user2_only

        entries = []

        def fill_fields(title: str, ids: set[int]):
            first_field_added = False
            buffer = ""

            for ball_id in ids:
                emoji = self.bot.get_emoji(bot_countryballs[ball_id])
                if not emoji:
                    continue

                text = f"{emoji} "
                if len(buffer) + len(text) > 1024:
                    # hitting embed limits, adding an intermediate field
                    if first_field_added:
                        entries.append(("\u200b", buffer))
                    else:
                        entries.append((f"__**{title}**__", buffer))
                        first_field_added = True
                    buffer = ""
                buffer += text

            if buffer:  # add what's remaining
                if first_field_added:
                    entries.append(("\u200b", buffer))
                else:
                    entries.append((f"__**{title}**__", buffer))

        if both:
            fill_fields("Both have", both)
        else:
            entries.append(("__**Both have**__", "None"))
        fill_fields(f"{interaction.user.display_name} has", user1_only)
        fill_fields(f"{user.display_name} has", user2_only)
        fill_fields("Neither have", neither)

        source = FieldPageSource(entries, per_page=5, inline=False, clear_description=False)
        special_str = f" ({special.name})" if special else ""
        source.embed.title = (
            f"Comparison of {interaction.user.display_name} and {user.display_name}'s "
            f"{settings.plural_collectible_name}{special_str}"
        )
        source.embed.colour = discord.Colour.blurple()

        pages = Pages(source=source, interaction=interaction, compact=True)
        await pages.start()

    @app_commands.command()
    async def collection(
        self,
        interaction: discord.Interaction["BallsDexBot"],
        countryball: BallEnabledTransform | None = None,
    ):
        """
        Show the collection of a specific countryball.

        Parameters
        ----------
        countryball: Ball
            The countryball you want to see the collection of
        """
        await interaction.response.defer(thinking=True)
        player, _ = await Player.get_or_create(discord_id=interaction.user.id)

        query = BallInstance.filter(player=player).prefetch_related(
            "player", "trade_player", "special"
        )
        if countryball:
            query = query.filter(ball=countryball)
        balls = await query

        if not balls:
            if countryball:
                await interaction.followup.send(
                    f"You don't have any {countryball.country} "
                    f"{settings.plural_collectible_name} yet."
                )
            else:

                await interaction.followup.send(
                    f"You don't have any {settings.plural_collectible_name} yet."
                )
            return
        total = len(balls)
        total_traded = len([x for x in balls if x.trade_player])
        total_caught_self = total - total_traded
        special_count = len([x for x in balls if x.special])
        specials = defaultdict(int)
        all_specials = await Special.filter(hidden=False)
        special_emojis = {x.name: x.emoji for x in all_specials}
        for ball in balls:
            if ball.special:
                specials[ball.special] += 1

        desc = (
            f"**Total**: {total:,} ({total_caught_self:,} caught, "
            f"{total_traded:,} received from trade)\n"
            f"**Total Specials**: {special_count:,}\n\n"
        )
        if specials:
            desc += "**Specials**:\n"
        for special, count in sorted(specials.items(), key=lambda x: x[1], reverse=True):
            emoji = special_emojis.get(special.name, "")
            desc += f"{emoji} {special.name}: {count:,}\n"

        embed = discord.Embed(
            title=f"Collection of {countryball.country}" if countryball else "Total Collection",
            description=desc,
            color=discord.Color.blurple(),
        )
        embed.set_author(
            name=interaction.user.display_name, icon_url=interaction.user.display_avatar.url
        )
        if countryball:
            emoji = self.bot.get_emoji(countryball.emoji_id)
            if emoji:
                embed.set_thumbnail(url=emoji.url)
        await interaction.followup.send(embed=embed)<|MERGE_RESOLUTION|>--- conflicted
+++ resolved
@@ -181,13 +181,9 @@
             return
 
         await player.fetch_related("balls")
-<<<<<<< HEAD
         query = player.balls.all().prefetch_related("ball")
-=======
-        query = player.balls.all()
         if filter:
             query = filter_balls(filter, query, interaction.guild_id)
->>>>>>> 4b621026
         if countryball:
             query = query.filter(ball__id=countryball.pk)
         if special:
