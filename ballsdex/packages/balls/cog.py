import enum
import logging
from collections import defaultdict
from typing import TYPE_CHECKING, Union

import discord
from discord import app_commands
from discord.ext import commands
from discord.ui import Button, View, button
from tortoise.exceptions import DoesNotExist

from ballsdex.core.models import (
    BallInstance,
    DonationPolicy,
    Player,
    PrivacyPolicy,
    Trade,
    TradeObject,
    balls,
)
from ballsdex.core.utils.buttons import ConfirmChoiceView
from ballsdex.core.utils.paginator import FieldPageSource, Pages
from ballsdex.core.utils.transformers import (
    BallEnabledTransform,
    BallInstanceTransform,
    SpecialEnabledTransform,
    TradeCommandType,
)
from ballsdex.packages.balls.countryballs_paginator import CountryballsViewer
from ballsdex.settings import settings

if TYPE_CHECKING:
    from ballsdex.core.bot import BallsDexBot

log = logging.getLogger("ballsdex.packages.countryballs")


class DonationRequest(View):
    def __init__(
        self,
        bot: "BallsDexBot",
        interaction: discord.Interaction,
        countryball: BallInstance,
        new_player: Player,
    ):
        super().__init__(timeout=120)
        self.bot = bot
        self.original_interaction = interaction
        self.countryball = countryball
        self.new_player = new_player

    async def interaction_check(self, interaction: discord.Interaction, /) -> bool:
        if interaction.user.id != self.new_player.discord_id:
            await interaction.response.send_message(
                "You are not allowed to interact with this menu.", ephemeral=True
            )
            return False
        return True

    async def on_timeout(self):
        for item in self.children:
            item.disabled = True  # type: ignore
        try:
            await self.original_interaction.followup.edit_message(
                "@original", view=self  # type: ignore
            )
        except discord.NotFound:
            pass
        await self.countryball.unlock()

    @button(
        style=discord.ButtonStyle.success, emoji="\N{HEAVY CHECK MARK}\N{VARIATION SELECTOR-16}"
    )
    async def accept(self, interaction: discord.Interaction, button: Button):
        self.stop()
        for item in self.children:
            item.disabled = True  # type: ignore
        self.countryball.favorite = False
        self.countryball.trade_player = self.countryball.player
        self.countryball.player = self.new_player
        await self.countryball.save()
        trade = await Trade.create(player1=self.countryball.trade_player, player2=self.new_player)
        await TradeObject.create(
            trade=trade, ballinstance=self.countryball, player=self.countryball.trade_player
        )
        await interaction.response.edit_message(
            content=interaction.message.content  # type: ignore
            + "\n\N{WHITE HEAVY CHECK MARK} The donation was accepted!",
            view=self,
        )
        await self.countryball.unlock()

    @button(
        style=discord.ButtonStyle.danger,
        emoji="\N{HEAVY MULTIPLICATION X}\N{VARIATION SELECTOR-16}",
    )
    async def deny(self, interaction: discord.Interaction, button: Button):
        self.stop()
        for item in self.children:
            item.disabled = True  # type: ignore
        await interaction.response.edit_message(
            content=interaction.message.content  # type: ignore
            + "\n\N{CROSS MARK} The donation was denied.",
            view=self,
        )
        await self.countryball.unlock()


class SortingChoices(enum.Enum):
    alphabetic = "ball__country"
    catch_date = "-catch_date"
    rarity = "ball__rarity"
    special = "special__id"
    health = "health"
    attack = "attack"
    health_bonus = "-health_bonus"
    attack_bonus = "-attack_bonus"
    stats_bonus = "stats"
    total_stats = "total_stats"

    # manual sorts are not sorted by SQL queries but by our code
    # this may be do-able with SQL still, but I don't have much experience ngl
    duplicates = "manualsort-duplicates"


class Balls(commands.GroupCog, group_name=settings.players_group_cog_name):
    """
    View and manage your countryballs collection.
    """

    def __init__(self, bot: "BallsDexBot"):
        self.bot = bot

    @app_commands.command()
    @app_commands.checks.cooldown(1, 10, key=lambda i: i.user.id)
    async def list(
        self,
        interaction: discord.Interaction["BallsDexBot"],
        user: discord.User | None = None,
        sort: SortingChoices | None = None,
        reverse: bool = False,
        countryball: BallEnabledTransform | None = None,
        special: SpecialEnabledTransform | None = None,
    ):
        """
        List your countryballs.

        Parameters
        ----------
        user: discord.User
            The user whose collection you want to view, if not yours.
        sort: SortingChoices
            Choose how countryballs are sorted. Can be used to show duplicates.
        reverse: bool
            Reverse the output of the list.
        countryball: Ball
            Filter the list by a specific countryball.
        special: Special
            Filter the list by a specific special event.
        """
        user_obj = user or interaction.user
        await interaction.response.defer(thinking=True)

        try:
            player = await Player.get(discord_id=user_obj.id)
        except DoesNotExist:
            if user_obj == interaction.user:
                await interaction.followup.send(
                    f"You don't have any {settings.collectible_name}s yet."
                )
            else:
                await interaction.followup.send(
                    f"{user_obj.name} doesn't have any {settings.collectible_name}s yet."
                )
            return
        if user is not None:
            if await inventory_privacy(self.bot, interaction, player, user_obj) is False:
                return

        await player.fetch_related("balls")
        filters = {"ball__id": countryball.pk} if countryball else {}
        if special:
            filters["special"] = special
        if sort:
            if sort == SortingChoices.duplicates:
                countryballs = await player.balls.filter(**filters).prefetch_related("ball")
                count = defaultdict(int)
                for ball in countryballs:
                    count[ball.countryball.pk] += 1
                countryballs.sort(key=lambda m: (-count[m.countryball.pk], m.countryball.pk))
            elif sort == SortingChoices.stats_bonus:
                countryballs = await player.balls.filter(**filters).prefetch_related("ball")
                countryballs.sort(key=lambda x: x.health_bonus + x.attack_bonus, reverse=True)
            elif sort == SortingChoices.health or sort == SortingChoices.attack:
                countryballs = await player.balls.filter(**filters).prefetch_related("ball")
                countryballs.sort(key=lambda x: getattr(x, sort.value), reverse=True)
            elif sort == SortingChoices.total_stats:
                countryballs = await player.balls.filter(**filters).prefetch_related("ball")
                countryballs.sort(key=lambda x: x.health + x.attack, reverse=True)
            elif sort == SortingChoices.rarity:
                countryballs = await player.balls.filter(**filters).order_by(
                    sort.value, "ball__country"
                )
            else:
                countryballs = await player.balls.filter(**filters).prefetch_related("ball").order_by(sort.value)
        else:
            countryballs = await player.balls.filter(**filters).prefetch_related("ball").order_by("-favorite", "-shiny")

        if len(countryballs) < 1:
            ball_txt = countryball.country if countryball else ""
            special_txt = special if special else ""
            if user_obj == interaction.user:
                await interaction.followup.send(
                    f"You don't have any {special_txt} {ball_txt} "
                    f"{settings.collectible_name}s yet."
                )
            else:
                await interaction.followup.send(
                    f"{user_obj.name} doesn't have any "
                    f"{special_txt} {ball_txt} {settings.collectible_name}s yet."
                )
            return
        if reverse:
            countryballs.reverse()

        paginator = CountryballsViewer(interaction, countryballs)
        if user_obj == interaction.user:
            await paginator.start()
        else:
            await paginator.start(
                content=f"Viewing {user_obj.name}'s {settings.collectible_name}s"
            )

    @app_commands.command()
    @app_commands.checks.cooldown(1, 60, key=lambda i: i.user.id)
    async def completion(
        self,
        interaction: discord.Interaction["BallsDexBot"],
        user: discord.User | None = None,
        special: SpecialEnabledTransform | None = None,
        shiny: bool | None = None,
    ):
        """
        Show your current completion of the BallsDex.

        Parameters
        ----------
        user: discord.User
            The user whose completion you want to view, if not yours.
        special: Special
            The special you want to see the completion of
        shiny: bool
            Whether you want to see the completion of shiny countryballs
        """
        user_obj = user or interaction.user
<<<<<<< HEAD
        await interaction.response.defer(thinking=True)
=======
        extra_text = "shiny " if shiny else "" + f"{special.name} " if special else ""
>>>>>>> fae40f30
        if user is not None:
            try:
                player = await Player.get(discord_id=user_obj.id)
            except DoesNotExist:
                await interaction.response.send_message(
                    f"{user_obj.name} doesn't have any "
                    f"{extra_text}{settings.collectible_name}s yet."
                )
                return
            if await inventory_privacy(self.bot, interaction, player, user_obj) is False:
                return
        # Filter disabled balls, they do not count towards progression
        # Only ID and emoji is interesting for us
        if self.bot.cluster_count > 1:
            bot_countryballs = {
                x: y.capacity_logic["emoji"] for x, y in balls.items() if y.enabled
            }
        else:
            bot_countryballs = {x: y.emoji_id for x, y in balls.items() if y.enabled}

        # Set of ball IDs owned by the player
        filters = {"player__discord_id": user_obj.id, "ball__enabled": True}
        if special:
            filters["special"] = special
            filters["ball__created_at__lt"] = special.end_date
            bot_countryballs = {
                x: y.capacity_logic["emoji"] if self.bot.cluster_count > 1 else y.emoji_id
                for x, y in balls.items()
                if y.enabled and y.created_at < special.end_date
            }
        if not bot_countryballs:
<<<<<<< HEAD
            await interaction.followup.send(
                f"There are no {settings.collectible_name}s registered on this bot yet.",
                ephemeral=True,
            )
            return
=======
            await interaction.response.send_message(
                f"There are no {extra_text}{settings.collectible_name}s"
                " registered on this bot yet.",
                ephemeral=True,
            )
            return

        await interaction.response.defer(thinking=True)
>>>>>>> fae40f30

        if shiny is not None:
            filters["shiny"] = shiny
        owned_countryballs = set(
            x[0]
            for x in await BallInstance.filter(**filters)
            .distinct()  # Do not query everything
            .values_list("ball_id")
        )

        entries: list[tuple[str, str]] = []

        def fill_fields(title: str, emoji_ids: set[int]):
            # check if we need to add "(continued)" to the field name
            first_field_added = False
            buffer = ""

            for emoji_id in emoji_ids:
                if isinstance(emoji_id, int):
                    emoji = self.bot.get_emoji(emoji_id)
                else:
                    emoji = emoji_id

                if emoji is None:
                    continue

                text = f"{emoji} "
                if len(buffer) + len(text) > 1024:
                    # hitting embed limits, adding an intermediate field
                    if first_field_added:
                        entries.append(("\u200B", buffer))
                    else:
                        entries.append((f"__**{title}**__", buffer))
                        first_field_added = True
                    buffer = ""
                buffer += text

            if buffer:  # add what's remaining
                if first_field_added:
                    entries.append(("\u200B", buffer))
                else:
                    entries.append((f"__**{title}**__", buffer))

        if owned_countryballs:
            # Getting the list of emoji IDs from the IDs of the owned countryballs
            fill_fields(
                f"Owned {settings.collectible_name}s",
                set(bot_countryballs[x] for x in owned_countryballs),
            )
        else:
            entries.append((f"__**Owned {settings.collectible_name}s**__", "Nothing yet."))

        if missing := set(y for x, y in bot_countryballs.items() if x not in owned_countryballs):
            fill_fields(f"Missing {settings.collectible_name}s", missing)
        else:
            entries.append(
                (
                    f"__**:tada: No missing {settings.collectible_name}s, "
                    "congratulations! :tada:**__",
                    "\u200B",
                )
            )  # force empty field value

        source = FieldPageSource(entries, per_page=5, inline=False, clear_description=False)
        special_str = f" ({special.name})" if special else ""
        shiny_str = " shiny" if shiny else ""
        source.embed.description = (
            f"{settings.bot_name}{special_str}{shiny_str} progression: "
            f"**{round(len(owned_countryballs) / len(bot_countryballs) * 100, 1)}%**"
        )
        source.embed.colour = discord.Colour.blurple()
        source.embed.set_author(name=user_obj.display_name, icon_url=user_obj.display_avatar.url)

        pages = Pages(source=source, interaction=interaction, compact=True)
        await pages.start()

    @app_commands.command()
    @app_commands.checks.cooldown(1, 5, key=lambda i: i.user.id)
    async def info(
        self,
        interaction: discord.Interaction,
        countryball: BallInstanceTransform,
        special: SpecialEnabledTransform | None = None,
        shiny: bool | None = None,
    ):
        """
        Display info from a specific countryball.

        Parameters
        ----------
        countryball: BallInstance
            The countryball you want to inspect
        special: Special
            Filter the results of autocompletion to a special event. Ignored afterwards.
        shiny: bool
            Filter the results of autocompletion to shinies. Ignored afterwards.
        """
        if not countryball:
            return
        await interaction.response.defer(thinking=True)
        content, file = await countryball.prepare_for_message(interaction)
        await interaction.followup.send(content=content, file=file)
        file.close()

    @app_commands.command()
    @app_commands.checks.cooldown(1, 60, key=lambda i: i.user.id)
    async def last(self, interaction: discord.Interaction, user: discord.User | None = None):
        """
        Display info of your or another users last caught countryball.

        Parameters
        ----------
        user: discord.Member
            The user you would like to see
        """
        user_obj = user if user else interaction.user
        await interaction.response.defer(thinking=True)
        try:
            player = await Player.get(discord_id=user_obj.id)
        except DoesNotExist:
            msg = f"{'You do' if user is None else f'{user_obj.display_name} does'}"
            await interaction.followup.send(
                f"{msg} not have any {settings.collectible_name}s yet.",
                ephemeral=True,
            )
            return

        if user is not None:
            if await inventory_privacy(self.bot, interaction, player, user_obj) is False:
                return

        countryball = await player.balls.all().order_by("-id").first().select_related("ball")
        if not countryball:
            msg = f"{'You do' if user is None else f'{user_obj.display_name} does'}"
            await interaction.followup.send(
                f"{msg} not have any {settings.collectible_name}s yet.",
                ephemeral=True,
            )
            return

        content, file = await countryball.prepare_for_message(interaction)
        if user is not None and user.id != interaction.user.id:
            content = (
                f"You are viewing {user.display_name}'s last caught {settings.collectible_name}.\n"
                + content
            )
        await interaction.followup.send(content=content, file=file)
        file.close()

    @app_commands.command()
    async def favorite(
        self,
        interaction: discord.Interaction,
        countryball: BallInstanceTransform,
        special: SpecialEnabledTransform | None = None,
        shiny: bool | None = None,
    ):
        """
        Set favorite countryballs.

        Parameters
        ----------
        countryball: BallInstance
            The countryball you want to set/unset as favorite
        special: Special
            Filter the results of autocompletion to a special event. Ignored afterwards.
        shiny: bool
            Filter the results of autocompletion to shinies. Ignored afterwards.
        """
        if not countryball:
            return

        if not countryball.favorite:
            player = await Player.get(discord_id=interaction.user.id).prefetch_related("balls")
            if await player.balls.filter(favorite=True).count() >= settings.max_favorites:
                await interaction.response.send_message(
                    f"You cannot set more than {settings.max_favorites} "
                    f"favorite {settings.collectible_name}s.",
                    ephemeral=True,
                )
                return

            countryball.favorite = True  # type: ignore
            await countryball.save()
            if self.bot.cluster_count > 1:
                emoji = countryball.countryball.capacity_logic["emoji"]
            else:
                emoji = self.bot.get_emoji(countryball.countryball.emoji_id) or ""
            await interaction.response.send_message(
                f"{emoji} `#{countryball.pk:0X}` {countryball.countryball.country} "
                f"is now a favorite {settings.collectible_name}!",
                ephemeral=True,
            )

        else:
            countryball.favorite = False  # type: ignore
            await countryball.save()
            if self.bot.cluster_count > 1:
                emoji = countryball.countryball.capacity_logic["emoji"]
            else:
                emoji = self.bot.get_emoji(countryball.countryball.emoji_id) or ""

            await interaction.response.send_message(
                f"{emoji} `#{countryball.pk:0X}` {countryball.countryball.country} "
                f"isn't a favorite {settings.collectible_name} anymore.",
                ephemeral=True,
            )

    @app_commands.command(extras={"trade": TradeCommandType.PICK})
    async def give(
        self,
        interaction: discord.Interaction,
        user: discord.User,
        countryball: BallInstanceTransform,
        special: SpecialEnabledTransform | None = None,
        shiny: bool | None = None,
    ):
        """
        Give a countryball to a user.

        Parameters
        ----------
        user: discord.User
            The user you want to give a countryball to
        countryball: BallInstance
            The countryball you're giving away
        special: Special
            Filter the results of autocompletion to a special event. Ignored afterwards.
        shiny: bool
            Filter the results of autocompletion to shinies. Ignored afterwards.
        """
        if not countryball:
            return
        if not countryball.is_tradeable:
            await interaction.response.send_message(
                f"You cannot donate this {settings.collectible_name}.", ephemeral=True
            )
            return
        if user.bot:
            await interaction.response.send_message("You cannot donate to bots.", ephemeral=True)
            return
        if await countryball.is_locked():
            await interaction.response.send_message(
                f"This {settings.collectible_name} is currently locked for a trade. "
                "Please try again later.",
                ephemeral=True,
            )
            return
        if countryball.favorite:
            view = ConfirmChoiceView(interaction)
            await interaction.response.send_message(
                f"This {settings.collectible_name} is a favorite, "
                "are you sure you want to donate it?",
                view=view,
                ephemeral=True,
            )
            await view.wait()
            if not view.value:
                return
            interaction = view.interaction_response
        else:
            await interaction.response.defer()
        await countryball.lock_for_trade()
        new_player, _ = await Player.get_or_create(discord_id=user.id)
        old_player = countryball.player

        if new_player == old_player:
            await interaction.followup.send(
                f"You cannot give a {settings.collectible_name} to yourself.", ephemeral=True
            )
            await countryball.unlock()
            return
        if new_player.donation_policy == DonationPolicy.ALWAYS_DENY:
            await interaction.followup.send(
                "This player does not accept donations. You can use trades instead.",
                ephemeral=True,
            )
            await countryball.unlock()
            return
        if new_player.discord_id in self.bot.blacklist:
            await interaction.followup.send(
                "You cannot donate to a blacklisted user.", ephemeral=True
            )
            await countryball.unlock()
            return
        elif new_player.donation_policy == DonationPolicy.REQUEST_APPROVAL:
            await interaction.followup.send(
                f"Hey {user.mention}, {interaction.user.name} wants to give you "
                f"{countryball.description(include_emoji=True, bot=self.bot, is_trade=True)}!\n"
                "Do you accept this donation?",
                view=DonationRequest(self.bot, interaction, countryball, new_player),
            )
            return

        countryball.player = new_player
        countryball.trade_player = old_player
        countryball.favorite = False
        await countryball.save()

        trade = await Trade.create(player1=old_player, player2=new_player)
        await TradeObject.create(trade=trade, ballinstance=countryball, player=old_player)

        cb_txt = (
            countryball.description(short=True, include_emoji=True, bot=self.bot, is_trade=True)
            + f" (`{countryball.attack_bonus:+}%/{countryball.health_bonus:+}%`)"
        )
        await interaction.followup.send(
            f"You just gave the {settings.collectible_name} {cb_txt} to {user.mention}!"
        )
        await countryball.unlock()

    @app_commands.command()
    async def count(
        self,
        interaction: discord.Interaction,
        countryball: BallEnabledTransform | None = None,
        special: SpecialEnabledTransform | None = None,
        shiny: bool | None = None,
        current_server: bool = False,
    ):
        """
        Count how many countryballs you have.

        Parameters
        ----------
        countryball: Ball
            The countryball you want to count
        special: Special
            The special you want to count
        shiny: bool
            Whether you want to count shiny countryballs
        current_server: bool
            Only count countryballs caught in the current server
        """
        if interaction.response.is_done():
            return
        assert interaction.guild
        filters = {}
        if countryball:
            filters["ball"] = countryball
        if shiny is not None:
            filters["shiny"] = shiny
        if special:
            filters["special"] = special
        if current_server:
            filters["server_id"] = interaction.guild.id
        filters["player__discord_id"] = interaction.user.id
        await interaction.response.defer(ephemeral=True, thinking=True)
        balls = await BallInstance.filter(**filters).count()
        country = f"{countryball.country} " if countryball else ""
        plural = "s" if balls > 1 or balls == 0 else ""
        shiny_str = "shiny " if shiny else ""
        special_str = f"{special.name} " if special else ""
        guild = f" caught in {interaction.guild.name}" if current_server else ""
        await interaction.followup.send(
            f"You have {balls} {special_str}{shiny_str}"
            f"{country}{settings.collectible_name}{plural}{guild}."
        )


async def inventory_privacy(
    bot: "BallsDexBot",
    interaction: discord.Interaction,
    player: Player,
    user_obj: Union[discord.User, discord.Member],
):
    privacy_policy = player.privacy_policy
    if interaction.user.id == player.discord_id:
        return True
    if interaction.guild and interaction.guild.id in settings.admin_guild_ids:
        roles = settings.admin_role_ids + settings.root_role_ids
        if any(role.id in roles for role in interaction.user.roles):  # type: ignore
            return True
    if privacy_policy == PrivacyPolicy.DENY:
        await interaction.followup.send(
            "This user has set their inventory to private.", ephemeral=True
        )
        return False
    elif privacy_policy == PrivacyPolicy.SAME_SERVER:
        if not bot.intents.members:
            await interaction.followup.send(
                "This user has their policy set to `Same Server`, "
                "however I do not have the `members` intent to check this.",
                ephemeral=True,
            )
            return False
        if interaction.guild is None:
            await interaction.followup.send(
                "This user has set their inventory to private.", ephemeral=True
            )
            return False
        elif interaction.guild.get_member(user_obj.id) is None:
            await interaction.followup.send("This user is not in the server.", ephemeral=True)
            return False
    return True<|MERGE_RESOLUTION|>--- conflicted
+++ resolved
@@ -183,28 +183,28 @@
             filters["special"] = special
         if sort:
             if sort == SortingChoices.duplicates:
-                countryballs = await player.balls.filter(**filters).prefetch_related("ball")
+                countryballs = await player.balls.filter(**filters)
                 count = defaultdict(int)
                 for ball in countryballs:
                     count[ball.countryball.pk] += 1
                 countryballs.sort(key=lambda m: (-count[m.countryball.pk], m.countryball.pk))
             elif sort == SortingChoices.stats_bonus:
-                countryballs = await player.balls.filter(**filters).prefetch_related("ball")
+                countryballs = await player.balls.filter(**filters)
                 countryballs.sort(key=lambda x: x.health_bonus + x.attack_bonus, reverse=True)
             elif sort == SortingChoices.health or sort == SortingChoices.attack:
-                countryballs = await player.balls.filter(**filters).prefetch_related("ball")
+                countryballs = await player.balls.filter(**filters)
                 countryballs.sort(key=lambda x: getattr(x, sort.value), reverse=True)
             elif sort == SortingChoices.total_stats:
-                countryballs = await player.balls.filter(**filters).prefetch_related("ball")
+                countryballs = await player.balls.filter(**filters)
                 countryballs.sort(key=lambda x: x.health + x.attack, reverse=True)
             elif sort == SortingChoices.rarity:
                 countryballs = await player.balls.filter(**filters).order_by(
                     sort.value, "ball__country"
                 )
             else:
-                countryballs = await player.balls.filter(**filters).prefetch_related("ball").order_by(sort.value)
+                countryballs = await player.balls.filter(**filters).order_by(sort.value)
         else:
-            countryballs = await player.balls.filter(**filters).prefetch_related("ball").order_by("-favorite", "-shiny")
+            countryballs = await player.balls.filter(**filters).order_by("-favorite", "-shiny")
 
         if len(countryballs) < 1:
             ball_txt = countryball.country if countryball else ""
@@ -253,11 +253,7 @@
             Whether you want to see the completion of shiny countryballs
         """
         user_obj = user or interaction.user
-<<<<<<< HEAD
-        await interaction.response.defer(thinking=True)
-=======
         extra_text = "shiny " if shiny else "" + f"{special.name} " if special else ""
->>>>>>> fae40f30
         if user is not None:
             try:
                 player = await Player.get(discord_id=user_obj.id)
@@ -282,20 +278,12 @@
         filters = {"player__discord_id": user_obj.id, "ball__enabled": True}
         if special:
             filters["special"] = special
-            filters["ball__created_at__lt"] = special.end_date
             bot_countryballs = {
                 x: y.capacity_logic["emoji"] if self.bot.cluster_count > 1 else y.emoji_id
                 for x, y in balls.items()
                 if y.enabled and y.created_at < special.end_date
             }
         if not bot_countryballs:
-<<<<<<< HEAD
-            await interaction.followup.send(
-                f"There are no {settings.collectible_name}s registered on this bot yet.",
-                ephemeral=True,
-            )
-            return
-=======
             await interaction.response.send_message(
                 f"There are no {extra_text}{settings.collectible_name}s"
                 " registered on this bot yet.",
@@ -304,7 +292,6 @@
             return
 
         await interaction.response.defer(thinking=True)
->>>>>>> fae40f30
 
         if shiny is not None:
             filters["shiny"] = shiny
@@ -506,7 +493,6 @@
                 emoji = countryball.countryball.capacity_logic["emoji"]
             else:
                 emoji = self.bot.get_emoji(countryball.countryball.emoji_id) or ""
-
             await interaction.response.send_message(
                 f"{emoji} `#{countryball.pk:0X}` {countryball.countryball.country} "
                 f"isn't a favorite {settings.collectible_name} anymore.",
