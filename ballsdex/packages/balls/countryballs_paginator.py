from __future__ import annotations

from typing import TYPE_CHECKING, List

import discord

from ballsdex.core.models import BallInstance
from ballsdex.core.utils import menus
from ballsdex.core.utils.paginator import Pages

if TYPE_CHECKING:
    from ballsdex.core.bot import BallsDexBot


class CountryballsSource(menus.ListPageSource):
    def __init__(self, entries: List[BallInstance]):
        super().__init__(entries, per_page=25)

    async def format_page(self, menu: CountryballsSelector, balls: List[BallInstance]):
        menu.set_options(balls)
        return True  # signal to edit the page


class CountryballsSelector(Pages):
    def __init__(self, interaction: discord.Interaction["BallsDexBot"], balls: List[BallInstance]):
        self.bot = interaction.client
        source = CountryballsSource(balls)
        super().__init__(source, interaction=interaction)
        self.add_item(self.select_ball_menu)

    def set_options(self, balls: List[BallInstance]):
        options: List[discord.SelectOption] = []
        for ball in balls:
            if self.bot.cluster_count > 1:
                emoji = ball.ball.capacity_logic["emoji"]
            else:
                emoji = self.bot.get_emoji(int(ball.countryball.emoji_id))
            favorite = "❤️ " if ball.favorite else ""
            special = ball.special_emoji(self.bot, True)
            custom_art = "🖼️" if "card" in ball.extra_data else ""
            options.append(
                discord.SelectOption(
<<<<<<< HEAD
                    label=f"{favorite}{shiny}{special}#{custom_art}{ball.pk:0X} {ball.countryball.country}",
=======
                    label=f"{favorite}{special}#{ball.pk:0X} {ball.countryball.country}",
>>>>>>> 58dfe35f
                    description=(
                        f"ATK: {ball.attack}({ball.attack_bonus:+d}%) "
                        f"• HP: {ball.health}({ball.health_bonus:+d}%) • "
                        f"{ball.catch_date.strftime('%Y/%m/%d | %H:%M')}"
                    ),
                    emoji=emoji,
                    value=f"{ball.pk}",
                )
            )
        self.select_ball_menu.options = options

    @discord.ui.select()
    async def select_ball_menu(self, interaction: discord.Interaction, item: discord.ui.Select):
        await interaction.response.defer(thinking=True)
        ball_instance = await BallInstance.get(
            id=int(interaction.data.get("values")[0])  # type: ignore
        )
        await self.ball_selected(interaction, ball_instance)

    async def ball_selected(self, interaction: discord.Interaction, ball_instance: BallInstance):
        raise NotImplementedError()


class CountryballsViewer(CountryballsSelector):
    async def ball_selected(self, interaction: discord.Interaction, ball_instance: BallInstance):
        content, file = await ball_instance.prepare_for_message(interaction)
        await interaction.followup.send(content=content, file=file)
        file.close()<|MERGE_RESOLUTION|>--- conflicted
+++ resolved
@@ -40,11 +40,7 @@
             custom_art = "🖼️" if "card" in ball.extra_data else ""
             options.append(
                 discord.SelectOption(
-<<<<<<< HEAD
-                    label=f"{favorite}{shiny}{special}#{custom_art}{ball.pk:0X} {ball.countryball.country}",
-=======
-                    label=f"{favorite}{special}#{ball.pk:0X} {ball.countryball.country}",
->>>>>>> 58dfe35f
+                    label=f"{favorite}{special}#{custom_art}{ball.pk:0X} {ball.countryball.country}",
                     description=(
                         f"ATK: {ball.attack}({ball.attack_bonus:+d}%) "
                         f"• HP: {ball.health}({ball.health_bonus:+d}%) • "
