from __future__ import annotations

from typing import TYPE_CHECKING, List

import discord

from ballsdex.core.models import BallInstance
from ballsdex.core.utils import menus
from ballsdex.core.utils.paginator import Pages
from ballsdex.settings import settings

if TYPE_CHECKING:
    from ballsdex.core.bot import BallsDexBot


class CountryballsSource(menus.ListPageSource):
    def __init__(self, entries: List[BallInstance]):
        super().__init__(entries, per_page=25)

    async def format_page(self, menu: CountryballsSelector, balls: List[BallInstance]):
        menu.set_options(balls)
        return True  # signal to edit the page


class CountryballsSelector(Pages):
    def __init__(self, interaction: discord.Interaction["BallsDexBot"], balls: List[BallInstance]):
        self.bot = interaction.client
        source = CountryballsSource(balls)
        super().__init__(source, interaction=interaction)
        self.add_item(self.select_ball_menu)

    def set_options(self, balls: List[BallInstance]):
        options: List[discord.SelectOption] = []
        for ball in balls:
<<<<<<< HEAD
            if self.bot.cluster_count > 1:
                emoji = ball.ball.capacity_logic["emoji"]
            else:
                emoji = self.bot.get_emoji(int(ball.countryball.emoji_id))
            favorite = "❤️ " if ball.favorite else ""
=======
            emoji = self.bot.get_emoji(int(ball.countryball.emoji_id))
            favorite = f"{settings.favorited_collectible_emoji} " if ball.favorite else ""
>>>>>>> aad9f0ca
            special = ball.special_emoji(self.bot, True)
            custom_art = "🖼️" if "card" in ball.extra_data else ""
            options.append(
                discord.SelectOption(
                    label=f"{favorite}{special}#{custom_art}{ball.pk:0X} {ball.countryball.country}",
                    description=(
                        f"ATK: {ball.attack}({ball.attack_bonus:+d}%) "
                        f"• HP: {ball.health}({ball.health_bonus:+d}%) • "
                        f"{ball.catch_date.strftime('%Y/%m/%d | %H:%M')}"
                    ),
                    emoji=emoji,
                    value=f"{ball.pk}",
                )
            )
        self.select_ball_menu.options = options

    @discord.ui.select()
    async def select_ball_menu(self, interaction: discord.Interaction, item: discord.ui.Select):
        await interaction.response.defer(thinking=True)
        ball_instance = await BallInstance.get(
            id=int(interaction.data.get("values")[0])  # type: ignore
        )
        await self.ball_selected(interaction, ball_instance)

    async def ball_selected(self, interaction: discord.Interaction, ball_instance: BallInstance):
        raise NotImplementedError()


class CountryballsViewer(CountryballsSelector):
    async def ball_selected(self, interaction: discord.Interaction, ball_instance: BallInstance):
        content, file = await ball_instance.prepare_for_message(interaction)
        await interaction.followup.send(content=content, file=file)
        file.close()<|MERGE_RESOLUTION|>--- conflicted
+++ resolved
@@ -32,16 +32,11 @@
     def set_options(self, balls: List[BallInstance]):
         options: List[discord.SelectOption] = []
         for ball in balls:
-<<<<<<< HEAD
             if self.bot.cluster_count > 1:
                 emoji = ball.ball.capacity_logic["emoji"]
             else:
                 emoji = self.bot.get_emoji(int(ball.countryball.emoji_id))
-            favorite = "❤️ " if ball.favorite else ""
-=======
-            emoji = self.bot.get_emoji(int(ball.countryball.emoji_id))
             favorite = f"{settings.favorited_collectible_emoji} " if ball.favorite else ""
->>>>>>> aad9f0ca
             special = ball.special_emoji(self.bot, True)
             custom_art = "🖼️" if "card" in ball.extra_data else ""
             options.append(
