[tool.poetry]
name = "ballsdex"
version = "1.0.0a1"
description = ""
authors = ["laggron42 <laggron42@gmail.com>"]
license = "MIT"

[tool.poetry.dependencies]
python = "^3.12"

# asyncio
uvloop = { version = "^0.19.0", markers = "sys_platform != 'win32'" }

# discord
"discord.py" = "^2.4.0"

# fastapi
fastapi = "^0.111.0"
fastapi-admin = {git = "https://github.com/fastapi-admin/fastapi-admin", rev = "ebea3bf71689caa583fe55aa25db899cf8eeae31"}
uvicorn = "^0.30.1"

# database ORM
tortoise-orm = {extras = ["asyncpg"], version = "^0.21.4"}
tortoise-cli = "^0.1.2"

# misc
rich = "^13.7.1"
python-dateutil = "^2.9.0"
Pillow = "^10.4.0"
aerich = "^0.6.3"
<<<<<<< HEAD
pyyaml = "^6.0"
cachetools = "^5.3.1"
orjson = "^3.9.14"
requests = "^2.31.0"
=======
pyyaml = "^6.0.1"
cachetools = "^5.3.3"
>>>>>>> 58e0e90b

[tool.poetry.group.dev.dependencies]
pre-commit = "^3.7.1"
black = {version = "^24.4.2", allow-prereleases = true}
flake8-pyproject = "^1.2.3"
pyright = "^1.1.335"
isort = "^5.12.0"


[tool.poetry.group.metrics.dependencies]
prometheus-client = "^0.20.0"

[tool.aerich]
tortoise_orm = "ballsdex.__main__.TORTOISE_ORM"
location = "./migrations"
src_folder = "./ballsdex"

[build-system]
requires = ["poetry-core>=1.0.0"]
build-backend = "poetry.core.masonry.api"

[tool.black]
line-length = 99

[tool.flake8]
ignore = "W503,E203"
max-line-length = 99

[tool.isort]
profile = "black"
line_length = 99<|MERGE_RESOLUTION|>--- conflicted
+++ resolved
@@ -28,15 +28,8 @@
 python-dateutil = "^2.9.0"
 Pillow = "^10.4.0"
 aerich = "^0.6.3"
-<<<<<<< HEAD
-pyyaml = "^6.0"
-cachetools = "^5.3.1"
-orjson = "^3.9.14"
-requests = "^2.31.0"
-=======
 pyyaml = "^6.0.1"
 cachetools = "^5.3.3"
->>>>>>> 58e0e90b
 
 [tool.poetry.group.dev.dependencies]
 pre-commit = "^3.7.1"
