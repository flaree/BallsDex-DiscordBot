[project]
name = "ballsdex"
description = ""
authors = [
    { name = 'Auguste "laggron42" Charpentier', email = "laggron42@ballsdex.com" },
    { name = 'Jamie "flare" McGuinness', email = "flare@ballsdex.com" },
]
license = "MIT"
requires-python = ">=3.13, <3.14"
dynamic = ["version"]
dependencies = [
    # asyncio
    "uvloop==0.21.0; sys_platform != 'win32'",

    # discord
    "discord.py==2.5.0",

    # database ORM
    "tortoise-orm[asyncpg] ==0.22.2",
    "tortoise-cli==0.1.2",

    # django admin panel
    "uvicorn[standard]==0.32.0",
    "django==5.1.4",
    "django-allow-cidr (>=0.7.1,<0.8.0)",
    "django-nonrelated-inlines==0.2",
    "django-admin-autocomplete-filter==0.7.1",
    "django-admin-action-forms==1.3.0",
    "django-admin-inline-paginator==0.4.0",
    "dj-database-url==2.3.0",
    "social-auth-app-django==5.4.2",
    "psycopg==3.2.3",
    "psycopg-binary==3.2.3",

    # metrics
    "prometheus-client==0.20.0",

    # misc
    "rich==13.8.0",
    "python-dateutil==2.9.0",
    "Pillow==11.2.1",
    "pyyaml==6.0.2",
    "cachetools==5.5.0",
<<<<<<< HEAD
    "redis==5.2.1",  # IPC
=======
    "sentry-sdk[asyncpg]==2.27.0"
>>>>>>> 4b621026
]

[project.optional-dependencies]
dev = [
    "pre-commit==3.7.1",
    "black==24.8.0",
    "flake8-pyproject==1.2.3",
    "flake8==7.2.0",
    "pyright==1.1.390",
    "isort==5.13.2",
    "django-debug-toolbar==4.4.6",
    "pyinstrument==5.0.0",
    "django-types==0.20.0",
]

[tool.poetry]
packages = [{ include = "ballsdex" }]
requires-poetry = ">=2.0"
version = "0.0.0"

[tool.poetry.requires-plugins]
poetry-plugin-shell = ">=1.0"
poetry-dynamic-versioning = { version = ">=1.0.0,<2.0.0", extras = ["plugin"] }

[tool.poetry-dynamic-versioning]
enable = true

[tool.poetry-dynamic-versioning.from-file]
source = "ballsdex/__init__.py"
pattern = '__version__ = "(?P<base>\d+\.\d+\.\d+)"'

[build-system]
requires = ["poetry-core>=2.0"]
build-backend = "poetry.core.masonry.api"

[tool.black]
line-length = 99

[tool.flake8]
ignore = "W503,E203,E999"
max-line-length = 99
exclude = "./admin_panel/admin_panel/settings/*"

[tool.isort]
profile = "black"
line_length = 99

[tool.pyright]
extraPaths = ["./admin_panel"]
pythonVersion = "3.13"
reportIncompatibleMethodOverride = "warning"
reportIncompatibleVariableOverride = "warning"<|MERGE_RESOLUTION|>--- conflicted
+++ resolved
@@ -41,11 +41,8 @@
     "Pillow==11.2.1",
     "pyyaml==6.0.2",
     "cachetools==5.5.0",
-<<<<<<< HEAD
     "redis==5.2.1",  # IPC
-=======
     "sentry-sdk[asyncpg]==2.27.0"
->>>>>>> 4b621026
 ]
 
 [project.optional-dependencies]
