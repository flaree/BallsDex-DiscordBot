# See https://pre-commit.com for more information

files: .*\.py$

repos:
  - repo: https://github.com/pre-commit/pre-commit-hooks
    rev: v5.0.0
    hooks:
      - id: trailing-whitespace
        exclude: settings\.py
      - id: end-of-file-fixer
      - id: check-added-large-files
        files: ""
      - id: mixed-line-ending
        args:
          - --fix=lf
  - repo: https://github.com/psf/black-pre-commit-mirror
    rev: 24.10.0
    hooks:
      - id: black
  - repo: https://github.com/pycqa/isort
    rev: 5.13.2
    hooks:
      - id: isort
        args:
          - --profile
          - black
          - --filter-files
  - repo: https://github.com/RobertCraigie/pyright-python
    rev: v1.1.390
    hooks:
      - id: pyright
        language_version: python3.13
        additional_dependencies:
          - discord
          - cachetools
          - rich
          - Pillow
          - prometheus_client
          - tortoise-orm
          - aerich==0.6.3
          - redis
<<<<<<< HEAD
          - orjson
          - async-timeout
=======
          - django
          - dj_database_url
          - django-stubs
          - django-debug-toolbar
          - django-nonrelated-inlines
          - social-auth-app-django
          - django-admin-autocomplete-filter
          - django_admin_action_forms
          - django_admin_inline_paginator
>>>>>>> db3093d0
  - repo: https://github.com/csachs/pyproject-flake8
    rev: v7.0.0
    hooks:
      - id: pyproject-flake8<|MERGE_RESOLUTION|>--- conflicted
+++ resolved
@@ -40,10 +40,7 @@
           - tortoise-orm
           - aerich==0.6.3
           - redis
-<<<<<<< HEAD
           - orjson
-          - async-timeout
-=======
           - django
           - dj_database_url
           - django-stubs
@@ -53,7 +50,6 @@
           - django-admin-autocomplete-filter
           - django_admin_action_forms
           - django_admin_inline_paginator
->>>>>>> db3093d0
   - repo: https://github.com/csachs/pyproject-flake8
     rev: v7.0.0
     hooks:
